--- conflicted
+++ resolved
@@ -282,14 +282,10 @@
 end
 
 
-<<<<<<< HEAD
-if length(ARGS) >= 1
+if length(ARGS) >= 2
     # The input file is the stamp ids you want to process.
     # It looks for models and raw data using the environment variables
     # $STAMP and $MODELS.  Missing stamp ids will not be handled gracefully.
-=======
-if length(ARGS) >= 2
->>>>>>> be686a65
     f = open(ARGS[1])
     stamp_ids = [strip(line) for line in readlines(f)]
     close(f)

julia 0.5-
Compat
DataFrames
Distributions
DocOpt
<<<<<<< HEAD
Dtree
ForwardDiff 0.1.8 0.2
=======
ForwardDiff 0.2
>>>>>>> f9d29ee3
JLD
Optim 0.5 0.5.1
FITSIO 0.8.4
WCS 0.1.3
Grid
FactCheck<|MERGE_RESOLUTION|>--- conflicted
+++ resolved
@@ -3,12 +3,8 @@
 DataFrames
 Distributions
 DocOpt
-<<<<<<< HEAD
 Dtree
-ForwardDiff 0.1.8 0.2
-=======
 ForwardDiff 0.2
->>>>>>> f9d29ee3
 JLD
 Optim 0.5 0.5.1
 FITSIO 0.8.4

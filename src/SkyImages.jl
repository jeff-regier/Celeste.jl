module SkyImages

using ..Types
import ..SDSSIO
import SloanDigitalSkySurvey: PSF, SDSS
import SloanDigitalSkySurvey.PSF.get_psf_at_point

import WCS
import DataFrames
import ..ElboDeriv # For stitch_object_tiles
import FITSIO
import ..Util

import Base.convert

export load_stamp_blob, crop_image!, get_psf_at_point,
       convert_catalog_to_celeste, load_stamp_catalog,
       break_blob_into_tiles, break_image_into_tiles,
       get_local_sources, stitch_object_tiles


include("psf.jl")

"""
Convert from a catalog in dictionary-of-arrays, as returned by
SDSSIO.read_photoobj to Vector{CatalogEntry}.
"""
function convert(::Type{Vector{CatalogEntry}}, catalog::Dict{ASCIIString, Any})
    out = Array(CatalogEntry, length(catalog["objid"]))

    for i=1:length(catalog["objid"])
        worldcoords = [catalog["ra"][i], catalog["dec"][i]]
        frac_dev = catalog["frac_dev"][i]

        # Fill star and galaxy flux
        star_fluxes = zeros(5)
        gal_fluxes = zeros(5)
        for (j, band) in enumerate(['u', 'g', 'r', 'i', 'z'])

            # Make negative fluxes positive.
            # TODO: How can there be negative fluxes?
            psfflux = max(catalog["psfflux_$band"][i], 1e-6)
            devflux = max(catalog["devflux_$band"][i], 1e-6)
            expflux = max(catalog["expflux_$band"][i], 1e-6)

            # galaxy flux is a weighted sum of the two components.
            star_fluxes[j] = psfflux
            gal_fluxes[j] = frac_dev * devflux + (1.0 - frac_dev) * expflux
        end

        # For shape parameters, we use the dominant component (dev or exp)
        usedev = frac_dev > 0.5
        fits_ab = usedev? catalog["ab_dev"][i] : catalog["ab_exp"][i]
        fits_phi = usedev? catalog["phi_dev"][i] : catalog["phi_exp"][i]
        fits_theta = usedev? catalog["theta_dev"][i] : catalog["theta_exp"][i]

        # use tractor convention of defining phi as -1 * the phi catalog
        fits_phi *= -1.0

        # effective radius
        re_arcsec = max(fits_theta, 1. / 30)
        re_pixel = re_arcsec / 0.396

        phi90 = 90 - fits_phi
        phi90 -= floor(phi90 / 180) * 180
        phi90 *= (pi / 180)

        entry = CatalogEntry(worldcoords, catalog["is_star"][i], star_fluxes,
                             gal_fluxes, frac_dev, fits_ab, phi90, re_pixel,
                             catalog["objid"][i], Int(catalog["thing_id"][i]))
        out[i] = entry
    end

    return out
end

"""
read_photoobj_celeste(fname)

Read a SDSS \"photoobj\" FITS catalog into a Vector{CatalogEntry}.
"""
function read_photoobj_celeste(fname)
    catalog = SDSSIO.read_photoobj(fname)
    return Vector{CatalogEntry}(catalog)
end

#
# The fname in the old `load_raw_field`:
#
#     b_letter = band_letters[b]
#     fname = "$field_dir/frame-$b_letter-$run_num-$camcol_num-$field_num.fits"
#


"""
Load a stamp catalog.
"""
function load_stamp_catalog(cat_dir, stamp_id, blob; match_blob=false)
    df = SDSS.load_stamp_catalog_df(cat_dir, stamp_id, blob,
                                    match_blob=match_blob)
    df[:objid] = [ string(s) for s=1:size(df)[1] ]
    convert_catalog_to_celeste(df, blob, match_blob=match_blob)
end


"""
Convert a dataframe catalog (e.g. as returned by
SloanDigitalSkySurvey.SDSS.load_catalog_df) to an array of Celeste CatalogEntry
objects.

Args:
  - df: The dataframe output of SloanDigitalSkySurvey.SDSS.load_catalog_df
  - blob: The blob that the catalog corresponds to
  - match_blob: If false, changes the direction of phi to match tractor,
                not Celeste.
"""
function convert_catalog_to_celeste(
  df::DataFrames.DataFrame, blob::Array{Image, 1}; match_blob=false)
    function row_to_ce(row)
        x_y = [row[1, :ra], row[1, :dec]]
        star_fluxes = zeros(5)
        gal_fluxes = zeros(5)
        fracs_dev = [row[1, :frac_dev], 1 - row[1, :frac_dev]]
        for b in 1:length(band_letters)
            bl = band_letters[b]
            psf_col = symbol("psfflux_$bl")

            # TODO: How can there be negative fluxes?
            star_fluxes[b] = max(row[1, psf_col], 1e-6)

            dev_col = symbol("devflux_$bl")
            exp_col = symbol("expflux_$bl")
            gal_fluxes[b] += fracs_dev[1] * max(row[1, dev_col], 1e-6) +
                             fracs_dev[2] * max(row[1, exp_col], 1e-6)
        end

        fits_ab = fracs_dev[1] > .5 ? row[1, :ab_dev] : row[1, :ab_exp]
        fits_phi = fracs_dev[1] > .5 ? row[1, :phi_dev] : row[1, :phi_exp]
        fits_theta = fracs_dev[1] > .5 ? row[1, :theta_dev] : row[1, :theta_exp]

        # tractor defines phi as -1 * the phi catalog for some reason.
        if !match_blob
            fits_phi *= -1.
        end

        re_arcsec = max(fits_theta, 1. / 30)  # re = effective radius
        re_pixel = re_arcsec / 0.396

        phi90 = 90 - fits_phi
        phi90 -= floor(phi90 / 180) * 180
        phi90 *= (pi / 180)

        CatalogEntry(x_y, row[1, :is_star], star_fluxes,
            gal_fluxes, row[1, :frac_dev], fits_ab, phi90, re_pixel,
            row[1, :objid], 0)
    end

    CatalogEntry[row_to_ce(df[i, :]) for i in 1:size(df, 1)]
end


"""
Load a stamp into a Celeste blob.
"""
function load_stamp_blob(stamp_dir, stamp_id)
    function fetch_image(b)
        band_letter = band_letters[b]
        filename = "$stamp_dir/stamp-$band_letter-$stamp_id.fits"

        fits = FITSIO.FITS(filename)
        hdr = FITSIO.read_header(fits[1])
        original_pixels = read(fits[1])
        dn = original_pixels / hdr["CALIB"] + hdr["SKY"]
        nelec_f32 = round(dn * hdr["GAIN"])
        nelec = convert(Array{Float64}, nelec_f32)

        header_str = FITSIO.read_header(fits[1], ASCIIString)
        wcs = WCS.from_header(header_str)[1]
        close(fits)

        alphaBar = [hdr["PSF_P0"]; hdr["PSF_P1"]; hdr["PSF_P2"]]
        xiBar = [
            [hdr["PSF_P3"]  hdr["PSF_P4"]];
            [hdr["PSF_P5"]  hdr["PSF_P6"]];
            [hdr["PSF_P7"]  hdr["PSF_P8"]]]'

        tauBar = Array(Float64, 2, 2, 3)
        tauBar[:,:,1] = [[hdr["PSF_P9"] hdr["PSF_P11"]];
                         [hdr["PSF_P11"] hdr["PSF_P10"]]]
        tauBar[:,:,2] = [[hdr["PSF_P12"] hdr["PSF_P14"]];
                         [hdr["PSF_P14"] hdr["PSF_P13"]]]
        tauBar[:,:,3] = [[hdr["PSF_P15"] hdr["PSF_P17"]];
                         [hdr["PSF_P17"] hdr["PSF_P16"]]]

        psf = [PsfComponent(alphaBar[k], xiBar[:, k],
                            tauBar[:, :, k]) for k in 1:3]

        H, W = size(original_pixels)
        iota = hdr["GAIN"] / hdr["CALIB"]
        epsilon = hdr["SKY"] * hdr["CALIB"]

        run_num = round(Int, hdr["RUN"])
        camcol_num = round(Int, hdr["CAMCOL"])
        field_num = round(Int, hdr["FIELD"])

        Image(H, W, nelec, b, wcs, epsilon, iota, psf,
              run_num, camcol_num, field_num)
    end

    blob = map(fetch_image, 1:5)
end


"""
read_sdss_field(run, camcol, field, frame_dir; ...)

Read a SDSS run/camcol/field into an array of Images. `frame_dir` is the
directory in which to find SDSS \"frame\" files. This function accepts
optional keyword arguments `fpm_dir`, `psfield_dir` and `photofield_dir`
giving the directories of fpM, psField and photoField files. The defaults
for these arguments is `frame_dir`.
"""
function read_sdss_field(run::Integer, camcol::Integer, field::Integer,
                         frame_dir::ByteString;
                         fpm_dir::ByteString=frame_dir,
                         psfield_dir::ByteString=frame_dir,
                         photofield_dir::ByteString=frame_dir)

    # read gain for each band
    photofield_name = @sprintf("%s/photoField-%06d-%d.fits",
                               photofield_dir, run, camcol)
    gains = SDSSIO.read_field_gains(photofield_name, field)

    # open FITS file containing PSF for each band
    psf_name = @sprintf("%s/psField-%06d-%d-%04d.fit",
                        psfield_dir, run, camcol, field)
    psffile = FITSIO.FITS(psf_name)

    result = Array(Image, 5)

    for (bandnum, band) in enumerate(['u', 'g', 'r', 'i', 'z'])

        # load image data
        frame_name = @sprintf("%s/frame-%s-%06d-%d-%04d.fits",
                              frame_dir, band, run, camcol, field)
        data, calibration, sky, wcs = SDSSIO.read_frame(frame_name)

        # scale data to raw electron counts
        SDSSIO.decalibrate!(data, sky, calibration, gains[band])

        # read mask
        mask_name = @sprintf("%s/fpM-%06d-%s%d-%04d.fit",
                             fpm_dir, run, band, camcol, field)
        mask_xranges, mask_yranges = SDSSIO.read_mask(mask_name)

        # apply mask
        for i=1:length(mask_xranges)
            data[mask_xranges[i], mask_yranges[i]] = NaN
        end

        H, W = size(data)

        # read the psf
        sdsspsf = SDSSIO.read_psf(psffile, band)

        # evalute the psf in the center of the image and then fit it.
        psfstamp = sdsspsf(H / 2., W / 2.)
        psf = fit_raw_psf_for_celeste(psfstamp)

        # For now, use the median noise and sky.  Here,
        # epsilon * iota needs to be in units comparable to nelec
        # electron counts.
        # Note that each are actuall pretty variable.
        iota = Float64(gains[band] / median(calibration))
        epsilon = Float64(median(sky) * median(calibration))
        iota_vec = convert(Vector{Float64}, gains[band] ./ calibration)
        epsilon_mat = convert(Array{Float64, 2}, sky .* calibration)

        # Set it to use a constant background but include the non-constant data.
        result[bandnum] = Image(H, W, data, bandnum, wcs, epsilon, iota, psf,
                                run, camcol, field, false, epsilon_mat,
                                iota_vec, sdsspsf)
    end

    return result
end


"""
Crop an image in place to a (2 * width) x (2 * width) - pixel square centered
at the world coordinates wcs_center.
Args:
  - blob: The field to crop
  - width: The width in pixels of each quadrant
  - wcs_center: A location in world coordinates (e.g. the location of a
                celestial body)

Returns:
  - A tiled blob with a single tile in each image centered at wcs_center.
    This can be used to investigate a certain celestial object in a single
    tiled blob, for example.
"""
function crop_blob_to_location(
  blob::Array{Image, 1},
  width::Union{Float64, Int},
  wcs_center::Vector{Float64})
    @assert length(wcs_center) == 2
    @assert width > 0

    tiled_blob = Array(TiledImage, length(blob))
    for b=1:5
        # Get the pixels that are near enough to the wcs_center.
        pix_center = WCS.world_to_pix(blob[b].wcs, wcs_center)
        h_min = max(floor(Int, pix_center[1] - width), 1)
        h_max = min(ceil(Int, pix_center[1] + width), blob[b].H)
        sub_rows_h = h_min:h_max

        w_min = max(floor(Int, (pix_center[2] - width)), 1)
        w_max = min(ceil(Int, pix_center[2] + width), blob[b].W)
        sub_rows_w = w_min:w_max
        tiled_blob[b] = fill(ImageTile(blob[b], sub_rows_h, sub_rows_w), 1, 1)
    end
    tiled_blob
end


############################################
# PSF functions


"""
A wrapper around the SloanDigitalSkySurvey least squares fit and conversion
to a Celeste psf object.

Args:
  - raw_psf: A matrix with the image of a psf
  - ftol: The tolerance to which to fit the psf.  Note that you get improvements
          up to 1e-8 or 1e-9, but at the cost of a big slowdown.

Returns:
  - An array of Celeste PSF objects.
"""
function fit_raw_psf_for_celeste(raw_psf::Matrix{Float64}; ftol=1e-5)
  # TODO: this is very slow, and we should do it in Celeste rather
  # than rely on Optim.
  opt_result, mu_vec, sigma_vec, weight_vec =
<<<<<<< HEAD
    PSF.fit_psf_gaussians_least_squares(raw_psf, K=psf_K, ftol=1e-5);
=======
    fit_psf_gaussians_least_squares(raw_psf, K=psf_K, ftol=1e-5);
>>>>>>> d382edd2
  PsfComponent[ PsfComponent(weight_vec[k], mu_vec[k], sigma_vec[k])
    for k=1:psf_K]
end

"""
Return an image of a Celeste GMM PSF evaluated at rows, cols.

Args:
 - psf_array: The PSF to be evaluated as an array of PsfComponent
 - rows: The rows in the image (usually in pixel coordinates)
 - cols: The column in the image (usually in pixel coordinates)

 Returns:
  - The PSF values at rows and cols.  The default size is the same as
    that returned by get_psf_at_point applied to FITS header values.

Note that the point in the image at which the PSF is evaluated --
that is, the center of the image returned by this function -- is
already implicit in the value of psf_array.
"""
function get_psf_at_point(psf_array::Array{PsfComponent, 1};
                          rows=collect(-25:25), cols=collect(-25:25))

    function get_psf_value(psf::PsfComponent, row::Float64, col::Float64)
        x = Float64[row, col] - psf.xiBar
        exp_term = exp(-0.5 * x' * psf.tauBarInv * x - 0.5 * psf.tauBarLd)
        (psf.alphaBar * exp_term / (2 * pi))[1]
    end

    Float64[
      sum([ get_psf_value(psf, float(row), float(col)) for psf in psf_array ])
        for row in rows, col in cols ]
end


"""
Get the PSF located at a particular world location in an image.

Args:
  - world_loc: A location in world coordinates.
  - img: An Image

Returns:
  - An array of PsfComponent objects that represents the PSF as a mixture
    of Gaussians.
"""
function get_source_psf(world_loc::Vector{Float64}, img::Image)
    # Some stamps or simulated data have no raw psf information.  In that case,
    # just use the psf from the image.
    if size(img.raw_psf_comp.rrows) == (0, 0)
      return img.psf
    else
      pixel_loc = WCS.world_to_pix(img.wcs, world_loc)
      psfstamp = img.raw_psf_comp(pixel_loc[1], pixel_loc[2])
      return fit_raw_psf_for_celeste(psfstamp)
    end
end


#######################################
# Tiling functions

"""
Convert an image to an array of tiles of a given width.

Args:
  - img: An image to be broken into tiles
  - tile_width: The size in pixels of each tile

Returns:
  An array of tiles containing the image.
"""
function break_image_into_tiles(img::Image, tile_width::Int)
  WW = ceil(Int, img.W / tile_width)
  HH = ceil(Int, img.H / tile_width)
  ImageTile[ ImageTile(hh, ww, img, tile_width) for hh=1:HH, ww=1:WW ]
end


"""
Break a blob into tiles.
"""
function break_blob_into_tiles(blob::Blob, tile_width::Int)
  [ break_image_into_tiles(img, tile_width) for img in blob ]
end


#######################################
# Functions for matching sources to tiles.

# A pixel circle maps locally to a world ellipse.  Return the major
# axis of that ellipse.
function pixel_radius_to_world(pix_radius::Float64,
                               wcs_jacobian::Matrix{Float64})
  pix_radius / minimum(abs(eigvals(wcs_jacobian)));
end


# A world circle maps locally to a pixel ellipse.  Return the major
# axis of that ellipse.
function world_radius_to_pixel(world_radius::Float64,
                               wcs_jacobian::Matrix{Float64})
  world_radius * maximum(abs(eigvals(wcs_jacobian)));
end


import WCS.world_to_pix
world_to_pix{T <: Number}(patch::SkyPatch, world_loc::Vector{T}) =
    world_to_pix(patch.wcs_jacobian, patch.center, patch.pixel_center,
                 world_loc)


"""
A fast function to determine which sources might belong to which tiles.

Args:
  - tiles: A TiledImage
  - patches: A vector of patches (e.g. for a particular band)

Returns:
  - An array (over tiles) of a vector of candidate
    source patches.  If a patch is a candidate, it may be within the patch radius
    of a point in the tile, though it might not.
"""
function local_source_candidates(
    tiles::TiledImage, patches::Vector{SkyPatch})

  # Get the largest size of the pixel ellipse defined by the patch
  # world coordinate circle.
  patch_pixel_radii =
    Float64[patches[s].radius * maximum(abs(eig(patches[s].wcs_jacobian)[1]))
            for s=1:length(patches)];

  candidates = fill(Int[], size(tiles));
  for h=1:size(tiles, 1), w=1:size(tiles, 2)
    # Find the patches that are less than the radius plus diagonal from the
    # center of the tile.  These are candidates for having some
    # overlap with the tile.
    tile = tiles[h, w]
    tile_center = [ mean(tile.h_range), mean(tile.w_range)]
    tile_diag = (0.5 ^ 2) * (tile.h_width ^ 2 + tile.w_width ^ 2)

    patch_distances = zeros(length(patches))
    for s in 1:length(patches)
        patch_distances[s] += (tile_center[1] - patches[s].pixel_center[1])^2
        patch_distances[s] += (tile_center[2] - patches[s].pixel_center[2])^2
    end
    candidates[h, w] =
      find(patch_distances .<= (tile_diag .+ patch_pixel_radii) .^ 2)
  end

  candidates
end


"""
Args:
  - tile: An ImageTile (containing tile coordinates)
  - patches: A vector of SkyPatch objects to be matched with the tile.

Returns:
  - A vector of source ids (from 1 to length(patches)) that influence
    pixels in the tile.  A patch influences a tile if
    there is any overlap in their squares of influence.
"""
function get_local_sources(tile::ImageTile, patches::Vector{SkyPatch})

    tile_sources = Int[]
    tile_center = Float64[mean(tile.h_range), mean(tile.w_range)]

    for patch_index in 1:length(patches)
      patch = patches[patch_index]
      patch_radius_px = world_radius_to_pixel(patch.radius, patch.wcs_jacobian)

      # This is a "ball" in the infinity norm.
      if (abs(tile_center[1] - patch.pixel_center[1]) <
          patch_radius_px + 0.5 * tile.h_width) &&
         (abs(tile_center[2] - patch.pixel_center[2]) <
          patch_radius_px + 0.5 * tile.w_width)
        push!(tile_sources, patch_index)
      end
    end

    tile_sources
end


"""
Return a vector of (h, w) indices of tiles that contain this source.
"""
function find_source_tiles(s::Int, b::Int, mp::ModelParams)
  [ ind2sub(size(mp.tile_sources[b]), ind) for ind in
    find([ s in sources for sources in mp.tile_sources[b]]) ]
end

"""
Combine the tiles associated with a single source into an image.

Args:
  s: The source index
  b: The band
  mp: The ModelParams object
  tiled_blob: The original tiled blob
  predicted: If true, render the object based on the values in ModelParams.
             Otherwise, show the image from tiled_blob.

Returns:
  A matrix of pixel values for the particular object using only tiles in
  which it is found according to the ModelParams tile_sources field.  Pixels
  from tiles that do not have this source will be marked as 0.0.
"""
function stitch_object_tiles(
    s::Int, b::Int, mp::ModelParams{Float64}, tiled_blob::TiledBlob;
    predicted::Bool=false)

  H, W = size(tiled_blob[b])
  has_s = Bool[ s in mp.tile_sources[b][h, w] for h=1:H, w=1:W ];
  tiles_s = tiled_blob[b][has_s];
  tile_sources_s = mp.tile_sources[b][has_s];
  h_range = Int[typemax(Int), typemin(Int)]
  w_range = Int[typemax(Int), typemin(Int)]
  print("Stitching...")
  for tile in tiles_s
    print(".")
    h_range[1] = min(minimum(tile.h_range), h_range[1])
    h_range[2] = max(maximum(tile.h_range), h_range[2])
    w_range[1] = min(minimum(tile.w_range), w_range[1])
    w_range[2] = max(maximum(tile.w_range), w_range[2])
  end

  image_s = fill(0.0, diff(h_range)[1] + 1, diff(w_range)[1] + 1);
  for tile_ind in 1:length(tiles_s)
    tile = tiles_s[tile_ind]
    tile_sources = tile_sources_s[tile_ind]
    image_s[tile.h_range - h_range[1] + 1, tile.w_range - w_range[1] + 1] =
      predicted ?
      ElboDeriv.tile_predicted_image(tile, mp, Int[ s ], include_epsilon=false):
      tile.pixels
  end
  println("Done.")
  image_s, h_range, w_range
end


end  # module<|MERGE_RESOLUTION|>--- conflicted
+++ resolved
@@ -18,8 +18,6 @@
        break_blob_into_tiles, break_image_into_tiles,
        get_local_sources, stitch_object_tiles
 
-
-include("psf.jl")
 
 """
 Convert from a catalog in dictionary-of-arrays, as returned by
@@ -344,11 +342,7 @@
   # TODO: this is very slow, and we should do it in Celeste rather
   # than rely on Optim.
   opt_result, mu_vec, sigma_vec, weight_vec =
-<<<<<<< HEAD
-    PSF.fit_psf_gaussians_least_squares(raw_psf, K=psf_K, ftol=1e-5);
-=======
     fit_psf_gaussians_least_squares(raw_psf, K=psf_K, ftol=1e-5);
->>>>>>> d382edd2
   PsfComponent[ PsfComponent(weight_vec[k], mu_vec[k], sigma_vec[k])
     for k=1:psf_K]
 end

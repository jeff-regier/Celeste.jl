# written by Jeffrey Regier
# jeff [at] stat [dot] berkeley [dot] edu

module OptimizeElbo

VERSION < v"0.4.0-dev" && using Docile

using NLopt
using CelesteTypes
using Transform

import ElboDeriv
import DataFrames
import ForwardDiff
import Optim

export ObjectiveWrapperFunctions, WrapperState

#TODO: use Lumberjack.jl for logging
const debug = false

<<<<<<< HEAD
=======

>>>>>>> 99bc9458
# The main reason we need this is to have a mutable type to keep
# track of function evaluations, but we can keep other metadata
# in it as well.
type WrapperState
    f_evals::Int64
    verbose::Bool
    print_every_n::Int64
    scale::Float64
end


type ObjectiveWrapperFunctions

    f_objective::Function
    f_value_grad::Function
    f_value_grad!::Function
    f_value::Function
    f_grad::Function
    f_grad!::Function
    f_ad_grad::Function
    f_ad_hessian::Function
    print_x_params::Function

    state::WrapperState
    transform::DataTransform
    mp::ModelParams{Float64}
    kept_ids::Array{Int64}
    omitted_ids::Array{Int64}

    ObjectiveWrapperFunctions(f::Function, mp::ModelParams{Float64}, transform::DataTransform,
                              kept_ids::Array{Int64, 1}, omitted_ids::Array{Int64, 1}) = begin

        mp_dual = CelesteTypes.convert(ModelParams{ForwardDiff.Dual}, mp);
        x_length = length(kept_ids) * mp.S

<<<<<<< HEAD
        state = WrapperState(0, false, 10, 1.0)
        function print_status{T <: Number}(iter_mp::ModelParams, value::T)
=======
        state = WrapperState(0, false, 10)
        function print_status{T <: Number}(
          iter_vp::VariationalParams{T}, value::T, grad::Array{T})
>>>>>>> 99bc9458
            if state.verbose || (state.f_evals % state.print_every_n == 0)
                println("f(x) after $(state.f_evals) evals: $(value)")
            end
            if state.verbose
<<<<<<< HEAD
                print_params(iter_mp)
                println("\n=======================================\n")
=======
              S = length(iter_vp)
              if length(iter_vp[1]) == length(ids_names)
                state_df = DataFrames.DataFrame(names=ids_names)
              elseif length(iter_vp[1]) == length(ids_free_names)
                state_df = DataFrames.DataFrame(names=ids_free_names)
              else
                state_df = DataFrames.DataFrame(names=[ "x$i" for i=1:length(iter_vp[1, :])])
              end
              for s=1:S
                state_df[symbol(string("val", s))] = iter_vp[s]
              end
              for s=1:mp.S
                state_df[symbol(string("grad", s))] = grad[:, s]
              end
              println(state_df)
              println("\n=======================================\n")
>>>>>>> 99bc9458
            end
        end

        function f_objective(x_dual::Array{ForwardDiff.Dual{Float64}})
            state.f_evals += 1
            # TODO: If the transformation results in NaN parameters,
            # return NaN without evaluating the function?

            # Evaluate in the constrained space and then unconstrain again.
            transform.vector_to_vp!(x_dual, mp_dual.vp, omitted_ids)
            f_res = f(mp_dual)
<<<<<<< HEAD
            #print_status(mp_dual, real(f_res.v))
            transform.transform_sensitive_float(f_res, mp_dual)
=======
            f_res_trans = transform.transform_sensitive_float(f_res, mp_dual)
>>>>>>> 99bc9458
        end

        function f_objective(x::Array{Float64})
            state.f_evals += 1
            # Evaluate in the constrained space and then unconstrain again.
            transform.vector_to_vp!(x, mp.vp, omitted_ids)
            f_res = f(mp)

            # TODO: Add an option to print either the transformed or
            # free parameterizations.
            #print_status(mp.vp, f_res.v, f_res.d)
            f_res_trans = transform.transform_sensitive_float(f_res, mp)
            print_status(transform.from_vp(mp.vp), f_res_trans.v, f_res_trans.d)
            f_res_trans
        end

        # The following functions are multiplied by state.scale.
        function f_value_grad{T <: Number}(x::Array{T, 1})
            @assert length(x) == x_length
            res = f_objective(x)
            grad = zeros(T, length(x))
            if length(grad) > 0
                svs = [res.d[kept_ids, s] for s in 1:mp.S]
                grad[:] = reduce(vcat, svs)
            end
            state.scale * res.v, state.scale .* grad
        end

        function f_value_grad!(x, grad)
            @assert length(x) == x_length
            @assert length(x) == length(grad)
            value, grad[:] = f_value_grad(x)
            value
        end

        # TODO: Add caching.
        function f_value(x)
            @assert length(x) == x_length
            f_value_grad(x)[1]
       end

        function f_grad(x)
            @assert length(x) == x_length
            f_value_grad(x)[2]
        end

        function f_grad!(x, grad)
            grad[:] = f_grad(x)
        end

        # Forward diff versions of the gradient and Hessian.
        f_ad_grad = ForwardDiff.forwarddiff_gradient(f_value, Float64, fadtype=:dual; n=x_length);

        function f_ad_hessian(x::Array{Float64})
            @assert length(x) == x_length
            k = x_length
            hess = zeros(Float64, k, k);
            x_dual = ForwardDiff.Dual{Float64}[ ForwardDiff.Dual{Float64}(x[i], 0.) for i = 1:k ]
            print("Getting Hessian ($k components): ")
            for index in 1:k
                print(".")
                x_dual[index] = ForwardDiff.Dual(x[index], 1.)
                deriv = f_grad(x_dual)
                hess[:, index] = Float64[ ForwardDiff.epsilon(x_val) for x_val in deriv ]
                x_dual[index] = ForwardDiff.Dual(x[index], 0.)
            end
            print("Done.\n")
            hess
        end

        function print_x_params(x)
            mp_copy = deepcopy(mp)
            transform.vector_to_vp!(x, mp_copy.vp, omitted_ids)
            print_params(mp_copy)
        end

        new(f_objective, f_value_grad, f_value_grad!, f_value, f_grad, f_grad!, f_ad_grad, f_ad_hessian, print_x_params,
            state, transform, mp, kept_ids, omitted_ids)
    end
end


<<<<<<< HEAD
function get_nlopt_bounds(vs::Vector{Float64})
    # Note that sources are not allowed to move more than
    # one pixel from their starting position in order to
    # avoid label switiching.  (This is why this function gets
    # the variational parameters as an argument.)
    # vs: parameters for a particular source.
    # vp: complete collection of sources.
    lb = Array(Float64, length(CanonicalParams))
    lb[ids.a] = 1e-2
    lb[ids.u] = vs[ids.u] - 1.
    [lb[id] = 2e-4 for id in ids.r1]
    [lb[id] = 2e-4 for id in ids.r2]
    [lb[id] = 1e-4 for id in ids.k]
    [lb[id] = -10. for id in ids.c1]
    [lb[id] = 1e-4 for id in ids.c2]
    lb[ids.e_dev] = 1e-2
    lb[ids.e_axis] = 1e-4
    lb[ids.e_angle] = -1e10 #-pi/2 + 1e-4
    lb[ids.e_scale] = 0.2

    ub = Array(Float64, length(CanonicalParams))
    ub[ids.a] = 1 - 1e-2
    ub[ids.u] = vs[ids.u] + 1.
    [ub[id] = 1e11 for id in ids.r1]
    [ub[id] = 0.09 for id in ids.r2]
    [ub[id] = 1 - 1e-4 for id in ids.k]
    [ub[id] = 10. for id in ids.c1]
    [ub[id] = 1. for id in ids.c2]
    ub[ids.e_dev] = 1 - 1e-2
    ub[ids.e_axis] = 1. - 1e-4
    ub[ids.e_angle] = 1e10 #pi/2 - 1e-4
    ub[ids.e_scale] = 50.

    lb, ub
end


=======
>>>>>>> 99bc9458
function get_nlopt_unconstrained_bounds(vp::Vector{Vector{Float64}},
                                        omitted_ids::Vector{Int64},
                                        transform::DataTransform)
    # Set reasonable bounds for unconstrained parameters.
    #
    # vp: Variational parameters.
    # omitted_ids: Ids of _unconstrained_ variational parameters to be omitted.
    # transform: A DataTransform object.

    kept_ids = setdiff(1:length(UnconstrainedParams), omitted_ids)
    lbs = fill(-15.0, length(ids_free), length(vp))
    ubs = fill(15.0, length(ids_free), length(vp))

    # Change the bounds to match the scaling
    for s=1:length(vp)
      for (param, bounds) in transform.bounds[s]
        lbs[collect(ids_free.(param)), s] *= bounds[3]
        ubs[collect(ids_free.(param)), s] *= bounds[3]
      end
    end
    reduce(vcat, lbs[kept_ids, :]), reduce(vcat, ubs[kept_ids, :])
end


function maximize_f_newton(f::Function, mp::ModelParams, transform::Transform.DataTransform;
                           omitted_ids=Int64[], xtol_rel = 1e-7, ftol_abs = 1e-6,
                           verbose=false, hess_reg=2.0, max_iters=100)

    kept_ids = setdiff(1:length(UnconstrainedParams), omitted_ids)
    x0 = transform.vp_to_vector(mp.vp, omitted_ids)

    optim_obj_wrap = OptimizeElbo.ObjectiveWrapperFunctions(f, mp, transform, kept_ids, omitted_ids);
    optim_obj_wrap.state.scale = -1.0 # For minimization, which is required by the linesearch algorithm.
    optim_obj_wrap.state.verbose = verbose

    function f_hess_reg!(x, new_hess)
        hess = optim_obj_wrap.f_ad_hessian(x)
        hess_ev = eig(hess)[1]
        min_ev = minimum(hess_ev)
        max_ev = maximum(hess_ev)

        # Make it positive definite.
        if min_ev < 0
            verbose && println("Hessian is negative definite (min eigenvalue $(min_ev)).  Regularizing with $(hess_reg).")
            hess += eye(length(x)) * abs(min_ev) * hess_reg
        end

        new_hess[:,:] = hess
    end

    x0 = transform.vp_to_vector(mp.vp, omitted_ids);

    # TODO: are xtol_rel and ftol_abs still good names?
    nm_result = Optim.optimize(optim_obj_wrap.f_value, optim_obj_wrap.f_grad!, f_hess_reg!,
                               x0, method=:newton, iterations=max_iters, xtol=xtol_rel, ftol=ftol_abs)

    iter_count = optim_obj_wrap.state.f_evals
    transform.vector_to_vp!(nm_result.minimum, mp.vp, omitted_ids);
    max_f = -1.0 * nm_result.f_minimum
    max_x = nm_result.minimum

    println("got $max_f at $max_x after $iter_count function evaluations ($(nm_result.iterations) Newton steps)\n")
    iter_count, max_f, max_x, nm_result
end


function maximize_f(f::Function, blob::Blob, mp::ModelParams, transform::DataTransform,
<<<<<<< HEAD
                    lbs::Array{Float64, 1}, ubs::Array{Float64, 1};
                    omitted_ids=Int64[], xtol_rel = 1e-7, ftol_abs = 1e-6, verbose=false)
=======
                    lbs::Union(Float64, Vector{Float64}), ubs::Union(Float64, Vector{Float64});
                    omitted_ids=Int64[], xtol_rel = 1e-7, ftol_abs = 1e-6, verbose = false)
>>>>>>> 99bc9458
    # Maximize using NLOpt and unconstrained coordinates.
    #
    # Args:
    #   - f: A function that takes a blob and constrianed coordinates (e.g. ElboDeriv.elbo)
    #   - blob: Input for f
    #   - mp: Constrained initial ModelParams
    #   - transform: The data transform to be applied before optimizing.
    #   - lbs: An array of lower bounds (in the transformed space)
    #   - ubs: An array of upper bounds (in the transformed space)
    #   - omitted_ids: Omitted ids from the _unconstrained_ parameterization (i.e. elements
    #       of free_ids).
    #   - xtol_rel: X convergence
    #   - ftol_abs: F convergence
    #   - verbose: Print detailed output

    kept_ids = setdiff(1:length(UnconstrainedParams), omitted_ids)
    x0 = transform.vp_to_vector(mp.vp, omitted_ids)

<<<<<<< HEAD
    obj_wrapper = ObjectiveWrapperFunctions(mp -> f(blob, mp), mp, transform, kept_ids, omitted_ids);
=======
    obj_wrapper = ObjectiveWrapperFunctions(
      mp -> f(blob, mp), mp, transform, kept_ids, omitted_ids);
>>>>>>> 99bc9458
    obj_wrapper.state.verbose = verbose

    opt = Opt(:LD_LBFGS, length(x0))
    for i in 1:length(x0)
        if !(lbs[i] <= x0[i] <= ubs[i])
            println("coordinate $i falsity: $(lbs[i]) <= $(x0[i]) <= $(ubs[i])")
        end
    end
    lower_bounds!(opt, lbs)
    upper_bounds!(opt, ubs)
    max_objective!(opt, obj_wrapper.f_value_grad!)
    xtol_rel!(opt, xtol_rel)
    ftol_abs!(opt, ftol_abs)
    (max_f, max_x, ret) = optimize(opt, x0)

<<<<<<< HEAD
    iter_count = obj_wrapper.state.f_evals
    println("got $max_f at $max_x after $iter_count iterations (returned $ret)\n")
=======
    println("got $max_f at $max_x after $iter_count iters (returned $ret)\n")
>>>>>>> 99bc9458
    iter_count, max_f, max_x, ret
end

function maximize_f(f::Function, blob::Blob, mp::ModelParams, transform::DataTransform;
<<<<<<< HEAD
    omitted_ids=Int64[], xtol_rel = 1e-7, ftol_abs = 1e-6, verbose=false)
=======
    omitted_ids=Int64[], xtol_rel = 1e-7, ftol_abs = 1e-6, verbose = false)
>>>>>>> 99bc9458
    # Default to the bounds given in get_nlopt_unconstrained_bounds.

    lbs, ubs = get_nlopt_unconstrained_bounds(mp.vp, omitted_ids, transform)
    maximize_f(f, blob, mp, transform, lbs, ubs;
<<<<<<< HEAD
               omitted_ids=omitted_ids, xtol_rel=xtol_rel, ftol_abs=ftol_abs, verbose=verbose)
=======
      omitted_ids=omitted_ids, xtol_rel=xtol_rel, ftol_abs=ftol_abs, verbose = verbose)
>>>>>>> 99bc9458
end

function maximize_f(f::Function, blob::Blob, mp::ModelParams;
    omitted_ids=Int64[], xtol_rel = 1e-7, ftol_abs = 1e-6, verbose = false)
    # Use the default transform.

    transform = get_mp_transform(mp);
    maximize_f(f, blob, mp, transform,
      omitted_ids=omitted_ids, xtol_rel=xtol_rel, ftol_abs=ftol_abs, verbose=verbose)
end

function maximize_elbo(blob::Blob, mp::ModelParams, trans::DataTransform;
    xtol_rel = 1e-7, ftol_abs=1e-6, verbose = false)
    omitted_ids = setdiff(1:length(UnconstrainedParams),
                          [ids_free.r1, ids_free.r2,
                           ids_free.k[:], ids_free.c1[:]])
    maximize_f(ElboDeriv.elbo, blob, mp, trans, omitted_ids=omitted_ids,
        ftol_abs=ftol_abs, xtol_rel=xtol_rel, verbose=verbose)

    maximize_f(ElboDeriv.elbo, blob, mp, trans,
        ftol_abs=ftol_abs, xtol_rel=xtol_rel, verbose=verbose)
end

function maximize_elbo(blob::Blob, mp::ModelParams; verbose = false)
    trans = get_mp_transform(mp)
    maximize_elbo(blob, mp, trans, verbose=verbose)
end

function maximize_likelihood(
  blob::Blob, mp::ModelParams, trans::DataTransform;
  xtol_rel = 1e-7, ftol_abs=1e-6, verbose = false)
    omitted_ids = [ids_free.k[:], ids_free.c2[:], ids_free.r2]
    maximize_f(ElboDeriv.elbo_likelihood, blob, mp, trans,
               omitted_ids=omitted_ids, xtol_rel=xtol_rel,
               ftol_abs=ftol_abs, verbose=verbose)
end

function maximize_likelihood(blob::Blob, mp::ModelParams)
    # Default to the rectangular transform.
    maximize_likelihood(blob, mp, world_rect_transform)
end

end<|MERGE_RESOLUTION|>--- conflicted
+++ resolved
@@ -12,17 +12,13 @@
 import ElboDeriv
 import DataFrames
 import ForwardDiff
-import Optim
 
 export ObjectiveWrapperFunctions, WrapperState
 
 #TODO: use Lumberjack.jl for logging
 const debug = false
 
-<<<<<<< HEAD
-=======
-
->>>>>>> 99bc9458
+
 # The main reason we need this is to have a mutable type to keep
 # track of function evaluations, but we can keep other metadata
 # in it as well.
@@ -30,7 +26,6 @@
     f_evals::Int64
     verbose::Bool
     print_every_n::Int64
-    scale::Float64
 end
 
 
@@ -41,10 +36,8 @@
     f_value_grad!::Function
     f_value::Function
     f_grad::Function
-    f_grad!::Function
     f_ad_grad::Function
     f_ad_hessian::Function
-    print_x_params::Function
 
     state::WrapperState
     transform::DataTransform
@@ -58,22 +51,13 @@
         mp_dual = CelesteTypes.convert(ModelParams{ForwardDiff.Dual}, mp);
         x_length = length(kept_ids) * mp.S
 
-<<<<<<< HEAD
-        state = WrapperState(0, false, 10, 1.0)
-        function print_status{T <: Number}(iter_mp::ModelParams, value::T)
-=======
         state = WrapperState(0, false, 10)
         function print_status{T <: Number}(
           iter_vp::VariationalParams{T}, value::T, grad::Array{T})
->>>>>>> 99bc9458
             if state.verbose || (state.f_evals % state.print_every_n == 0)
-                println("f(x) after $(state.f_evals) evals: $(value)")
+                println("f_evals: $(state.f_evals) value: $(value)")
             end
             if state.verbose
-<<<<<<< HEAD
-                print_params(iter_mp)
-                println("\n=======================================\n")
-=======
               S = length(iter_vp)
               if length(iter_vp[1]) == length(ids_names)
                 state_df = DataFrames.DataFrame(names=ids_names)
@@ -90,24 +74,15 @@
               end
               println(state_df)
               println("\n=======================================\n")
->>>>>>> 99bc9458
             end
         end
 
         function f_objective(x_dual::Array{ForwardDiff.Dual{Float64}})
             state.f_evals += 1
-            # TODO: If the transformation results in NaN parameters,
-            # return NaN without evaluating the function?
-
             # Evaluate in the constrained space and then unconstrain again.
             transform.vector_to_vp!(x_dual, mp_dual.vp, omitted_ids)
             f_res = f(mp_dual)
-<<<<<<< HEAD
-            #print_status(mp_dual, real(f_res.v))
-            transform.transform_sensitive_float(f_res, mp_dual)
-=======
             f_res_trans = transform.transform_sensitive_float(f_res, mp_dual)
->>>>>>> 99bc9458
         end
 
         function f_objective(x::Array{Float64})
@@ -124,7 +99,6 @@
             f_res_trans
         end
 
-        # The following functions are multiplied by state.scale.
         function f_value_grad{T <: Number}(x::Array{T, 1})
             @assert length(x) == x_length
             res = f_objective(x)
@@ -133,7 +107,7 @@
                 svs = [res.d[kept_ids, s] for s in 1:mp.S]
                 grad[:] = reduce(vcat, svs)
             end
-            state.scale * res.v, state.scale .* grad
+            res.v, grad
         end
 
         function f_value_grad!(x, grad)
@@ -146,16 +120,12 @@
         # TODO: Add caching.
         function f_value(x)
             @assert length(x) == x_length
-            f_value_grad(x)[1]
+            f_objective(x).v
        end
 
         function f_grad(x)
             @assert length(x) == x_length
             f_value_grad(x)[2]
-        end
-
-        function f_grad!(x, grad)
-            grad[:] = f_grad(x)
         end
 
         # Forward diff versions of the gradient and Hessian.
@@ -178,58 +148,12 @@
             hess
         end
 
-        function print_x_params(x)
-            mp_copy = deepcopy(mp)
-            transform.vector_to_vp!(x, mp_copy.vp, omitted_ids)
-            print_params(mp_copy)
-        end
-
-        new(f_objective, f_value_grad, f_value_grad!, f_value, f_grad, f_grad!, f_ad_grad, f_ad_hessian, print_x_params,
+        new(f_objective, f_value_grad, f_value_grad!, f_value, f_grad, f_ad_grad, f_ad_hessian,
             state, transform, mp, kept_ids, omitted_ids)
     end
 end
 
 
-<<<<<<< HEAD
-function get_nlopt_bounds(vs::Vector{Float64})
-    # Note that sources are not allowed to move more than
-    # one pixel from their starting position in order to
-    # avoid label switiching.  (This is why this function gets
-    # the variational parameters as an argument.)
-    # vs: parameters for a particular source.
-    # vp: complete collection of sources.
-    lb = Array(Float64, length(CanonicalParams))
-    lb[ids.a] = 1e-2
-    lb[ids.u] = vs[ids.u] - 1.
-    [lb[id] = 2e-4 for id in ids.r1]
-    [lb[id] = 2e-4 for id in ids.r2]
-    [lb[id] = 1e-4 for id in ids.k]
-    [lb[id] = -10. for id in ids.c1]
-    [lb[id] = 1e-4 for id in ids.c2]
-    lb[ids.e_dev] = 1e-2
-    lb[ids.e_axis] = 1e-4
-    lb[ids.e_angle] = -1e10 #-pi/2 + 1e-4
-    lb[ids.e_scale] = 0.2
-
-    ub = Array(Float64, length(CanonicalParams))
-    ub[ids.a] = 1 - 1e-2
-    ub[ids.u] = vs[ids.u] + 1.
-    [ub[id] = 1e11 for id in ids.r1]
-    [ub[id] = 0.09 for id in ids.r2]
-    [ub[id] = 1 - 1e-4 for id in ids.k]
-    [ub[id] = 10. for id in ids.c1]
-    [ub[id] = 1. for id in ids.c2]
-    ub[ids.e_dev] = 1 - 1e-2
-    ub[ids.e_axis] = 1. - 1e-4
-    ub[ids.e_angle] = 1e10 #pi/2 - 1e-4
-    ub[ids.e_scale] = 50.
-
-    lb, ub
-end
-
-
-=======
->>>>>>> 99bc9458
 function get_nlopt_unconstrained_bounds(vp::Vector{Vector{Float64}},
                                         omitted_ids::Vector{Int64},
                                         transform::DataTransform)
@@ -254,56 +178,9 @@
 end
 
 
-function maximize_f_newton(f::Function, mp::ModelParams, transform::Transform.DataTransform;
-                           omitted_ids=Int64[], xtol_rel = 1e-7, ftol_abs = 1e-6,
-                           verbose=false, hess_reg=2.0, max_iters=100)
-
-    kept_ids = setdiff(1:length(UnconstrainedParams), omitted_ids)
-    x0 = transform.vp_to_vector(mp.vp, omitted_ids)
-
-    optim_obj_wrap = OptimizeElbo.ObjectiveWrapperFunctions(f, mp, transform, kept_ids, omitted_ids);
-    optim_obj_wrap.state.scale = -1.0 # For minimization, which is required by the linesearch algorithm.
-    optim_obj_wrap.state.verbose = verbose
-
-    function f_hess_reg!(x, new_hess)
-        hess = optim_obj_wrap.f_ad_hessian(x)
-        hess_ev = eig(hess)[1]
-        min_ev = minimum(hess_ev)
-        max_ev = maximum(hess_ev)
-
-        # Make it positive definite.
-        if min_ev < 0
-            verbose && println("Hessian is negative definite (min eigenvalue $(min_ev)).  Regularizing with $(hess_reg).")
-            hess += eye(length(x)) * abs(min_ev) * hess_reg
-        end
-
-        new_hess[:,:] = hess
-    end
-
-    x0 = transform.vp_to_vector(mp.vp, omitted_ids);
-
-    # TODO: are xtol_rel and ftol_abs still good names?
-    nm_result = Optim.optimize(optim_obj_wrap.f_value, optim_obj_wrap.f_grad!, f_hess_reg!,
-                               x0, method=:newton, iterations=max_iters, xtol=xtol_rel, ftol=ftol_abs)
-
-    iter_count = optim_obj_wrap.state.f_evals
-    transform.vector_to_vp!(nm_result.minimum, mp.vp, omitted_ids);
-    max_f = -1.0 * nm_result.f_minimum
-    max_x = nm_result.minimum
-
-    println("got $max_f at $max_x after $iter_count function evaluations ($(nm_result.iterations) Newton steps)\n")
-    iter_count, max_f, max_x, nm_result
-end
-
-
 function maximize_f(f::Function, blob::Blob, mp::ModelParams, transform::DataTransform,
-<<<<<<< HEAD
-                    lbs::Array{Float64, 1}, ubs::Array{Float64, 1};
-                    omitted_ids=Int64[], xtol_rel = 1e-7, ftol_abs = 1e-6, verbose=false)
-=======
                     lbs::Union(Float64, Vector{Float64}), ubs::Union(Float64, Vector{Float64});
                     omitted_ids=Int64[], xtol_rel = 1e-7, ftol_abs = 1e-6, verbose = false)
->>>>>>> 99bc9458
     # Maximize using NLOpt and unconstrained coordinates.
     #
     # Args:
@@ -321,13 +198,10 @@
 
     kept_ids = setdiff(1:length(UnconstrainedParams), omitted_ids)
     x0 = transform.vp_to_vector(mp.vp, omitted_ids)
-
-<<<<<<< HEAD
-    obj_wrapper = ObjectiveWrapperFunctions(mp -> f(blob, mp), mp, transform, kept_ids, omitted_ids);
-=======
+    iter_count = 0
+
     obj_wrapper = ObjectiveWrapperFunctions(
       mp -> f(blob, mp), mp, transform, kept_ids, omitted_ids);
->>>>>>> 99bc9458
     obj_wrapper.state.verbose = verbose
 
     opt = Opt(:LD_LBFGS, length(x0))
@@ -343,30 +217,17 @@
     ftol_abs!(opt, ftol_abs)
     (max_f, max_x, ret) = optimize(opt, x0)
 
-<<<<<<< HEAD
-    iter_count = obj_wrapper.state.f_evals
-    println("got $max_f at $max_x after $iter_count iterations (returned $ret)\n")
-=======
     println("got $max_f at $max_x after $iter_count iters (returned $ret)\n")
->>>>>>> 99bc9458
     iter_count, max_f, max_x, ret
 end
 
 function maximize_f(f::Function, blob::Blob, mp::ModelParams, transform::DataTransform;
-<<<<<<< HEAD
-    omitted_ids=Int64[], xtol_rel = 1e-7, ftol_abs = 1e-6, verbose=false)
-=======
     omitted_ids=Int64[], xtol_rel = 1e-7, ftol_abs = 1e-6, verbose = false)
->>>>>>> 99bc9458
     # Default to the bounds given in get_nlopt_unconstrained_bounds.
 
     lbs, ubs = get_nlopt_unconstrained_bounds(mp.vp, omitted_ids, transform)
     maximize_f(f, blob, mp, transform, lbs, ubs;
-<<<<<<< HEAD
-               omitted_ids=omitted_ids, xtol_rel=xtol_rel, ftol_abs=ftol_abs, verbose=verbose)
-=======
       omitted_ids=omitted_ids, xtol_rel=xtol_rel, ftol_abs=ftol_abs, verbose = verbose)
->>>>>>> 99bc9458
 end
 
 function maximize_f(f::Function, blob::Blob, mp::ModelParams;

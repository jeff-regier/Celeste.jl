module MCMC

<<<<<<< HEAD
using ..Model
#include("Synthetic.jl")
using DataFrames
using Distributions
=======
using Celeste: Model, Transform, SensitiveFloats, MCMC
using Distributions, StatsBase, DataFrames, StaticArrays, WCS
>>>>>>> ddd26a02

# TODO move these to model/log_prob.jl
star_param_names = ["lnr", "cug", "cgr", "cri", "ciz", "ra", "dec"]
galaxy_param_names = [star_param_names; ["gdev", "gaxis", "gangle", "gscale"]]

<<<<<<< HEAD

"""
Make a synthetic log pdf --- based on Synthetic.jl
"""
function make_star_logpdf_synth(images::Vector{Image},
                                patches::Matrix{SkyPatch},
                                fixed_pos::Array{Float64,1})
    # define star prior log probability density function
    prior = Model.construct_prior()
    subprior = prior.star

    function star_logprior(state::Vector{Float64})
        brightness, colors, u = state[1], state[2:5], state[6:end]
        return Model.color_logprior(brightness, colors, prior, true)
    end

    # define star log joint probability density function
    function star_logpdf(state::Vector{Float64})
        #println(" callign synth star logpdf")
        ll_prior = star_logprior(state)

        # convert state to catalog entry --- render expected image
        brightness, colors, position = state[1], state[2:5], state[6:end]
        fluxes = Model.colors_to_fluxes(brightness, colors)
        ce = Model.CatalogEntry(fixed_pos, true, fluxes, fluxes,
                                .1, .7, pi/4, 4., "ll", 0);

        # render expected image
        mod_images = Synthetic.gen_blob(images, [ce]; expectation=true)

        # first render start state and data image --- make sure they overlap

        # compute Poisson LL for each Pixel
        ll = 0
        for n in 1:length(mod_images)
            mimg = mod_images[n]
            dimg = images[n]
            for w in 1:mimg.W, h in 1:mimg.H
                # note that images are indexed HEIGHT, WIDTH (row, col or y, x)
                pix_lam  = mimg.pixels[h,w]
                pix_dat  = dimg.pixels[h,w]
                #pixel_ll = logpdf(Distributions.Poisson(pix_lam),
                #                  round(Int, pix_dat))
                pixel_ll = pix_dat*log(pix_lam) - pix_lam
                ll += pixel_ll
            end
        end
        return ll + ll_prior
    end

    return star_logpdf, star_logprior
end


"""
Main star + galaxy MCMC functions --- creates logpdf and runs
mcmc sampler
"""
function run_single_star_mcmc(sources::Vector{CatalogEntry},
                              images::Vector{Image},
                              patches::Matrix{SkyPatch},
                              active_sources::Vector{Int},
                              psf_K::Int64;
                              num_samples::Int64=1000,
                              num_chains::Int64=5,
                              num_warmup::Int64=200,
                              chain_prop_scale::Float64=.05,
                              warmup_prop_scale::Float64=.1,
                              print_skip::Int64=250)

    println("--- chain prop scale: ", chain_prop_scale)
    # turn list of catalog entries a list of LatentStateParams
    # and create logpdf function handle
    source_states = [Model.catalog_entry_to_latent_state_params(s)
                     for s in sources]
    S = length(source_states)
    N = length(images)
    #star_logpdf, star_logprior =
    ##    Model.make_star_logpdf(images, S, N, source_states,
    #                           patches, active_sources, psf_K)
    ce = sources[1]
    fixed_pos = ce.pos
    star_logpdf, star_logprior = 
          make_star_logpdf_synth(images, patches, fixed_pos)

    # initialize star params
    star_state = Model.extract_star_state(source_states[1])
    best_ll = star_logpdf(star_state)
    println(" initial log posterior: ", best_ll)
    println(" initial log prior: ", star_logprior(star_state))

    # determine proposal scale for each dimension --- estimate the
    # diagonal of the hessian

    # run multiple chains
    chains, logprobs = [], []
    for c in 1:num_chains
      # initialize a star state (around the existing catalog entry)
      println("---- chain ", c, " ----")
      th0 = init_star_params(star_state)
      samples, lls =
        run_mh_sampler_with_warmup(star_logpdf, th0,
                                   num_samples,
                                   num_warmup;
                                   print_skip=print_skip,
                                   keep_warmup=true,
                                   warmup_prop_scale=warmup_prop_scale,
                                   chain_prop_scale=chain_prop_scale)

      thlast = samples[end,:]
      println(" mixed value, log post, log prior ",
              star_logpdf(thlast), ", ", star_logprior(thlast))

      push!(chains, samples[(num_warmup+1):end, :])
      push!(logprobs, lls[(num_warmup+1):end])

      # report PSRF after c = 3 chains
      if c > 2
        psrfs = MCMC.potential_scale_reduction_factor(chains)
        println(" potential scale red factor", psrfs)
      end
    end

    return chains, logprobs
end


function run_single_galaxy_mcmc(sources::Vector{CatalogEntry},
                                images::Vector{Image},
                                patches::Matrix{SkyPatch},
                                active_sources::Vector{Int},
                                psf_K::Int64;
                                num_samples::Int64=1000,
                                num_chains::Int64=5,
                                num_warmup::Int64=200,
                                prop_scale::Float64=.01,
                                print_skip::Int64=250)
    source_states = [Model.catalog_entry_to_latent_state_params(s)
                     for s in sources]
    gal_logpdf, gal_logprior =
        Model.make_galaxy_logpdf(images, S, N,
                                 source_states,
                                 patches, active_sources,
                                 psf_K)

    # initialize star params
    gal_state = Model.extract_galaxy_state(source_states[1])
    println(gal_state)
    best_ll = gal_logpdf(gal_state)

    # run star slic esampler for 
    gal_sim = run_slice_sampler(gal_logpdf, gal_state,
                                 num_samples, galaxy_param_names)
    gal_sim

end


function init_star_params(star_params::Vector{Float64};
                          radec_scale::Float64=1e-5)
    th0 = copy(star_params)
    #for ii in 1:5
    #  th0[ii] += .01*randn()
    #end
    #th0[6:7] += radec_scale*randn(2)
    return th0
end


###########
# Helpers #
###########

"""
Rudimentary proposal scale determination --- given a log probability
function, this numerically determines the diagonal of the Hessian, and
returns its inverse 1/diag(Hessian).

This is meant to capture the relative scale between the different 
parameters for the log likelihood function, used to determine
reasonable proposals
"""
function compute_proposal_scale(lnpdf::Function,
                                th0::Vector{Float64})
    # univariate derivative function generator
    function numgrad(f::Function, d::Int64)
        function df(th::Vector{Float64})
          de      = 1e-6
          the     = copy(th)
          the[d] += de
          return (lnpdf(the) - lnpdf(th)) / de
        end
        return df
    end

    # for each dimension, numerically compute elementwise gradient twice
    D = length(th0)
    Hdiag = zeros(D)
    for d in 1:D
        df  = numgrad(lnpdf, d)
        ddf = numgrad(df, d)
        Hdiag[d] = ddf(th0)
    end
    return 1./ sqrt.(abs.(Hdiag))
end


"""
Run single metropolis hastings chain --- 
  - with warmup first computes a proposal scale based on 
    starting th0, and then re-adjusts the proposal scale after
    the target proposal
"""
function run_mh_sampler_with_warmup(lnpdf::Function,
                                    th0::Vector{Float64},
                                    N::Int64,
                                    warmup::Int64;
                                    print_skip::Int64=100,
                                    keep_warmup::Bool=false,
                                    warmup_prop_scale::Float64=.1,
                                    chain_prop_scale::Float64=.05)
    println("warming up .... ")
    #prop_scale   = warmup_prop_scale*compute_proposal_scale(lnpdf, th0)
    prop_scale   = warmup_prop_scale * ones(length(th0))
    wchain, wlls = run_mh_sampler(lnpdf, th0, warmup, prop_scale;
                                  print_skip=print_skip)

    println("running sampler .... ")
    th0 = wchain[end,:]
    #prop_scale = chain_prop_scale*compute_proposal_scale(lnpdf, th0)
    prop_scale = chain_prop_scale * ones(length(th0))
    chain, lls = run_mh_sampler(lnpdf, th0, N, prop_scale;
                                print_skip=print_skip)

    if keep_warmup
        chain, lls = vcat([wchain, chain]...), vcat([wlls, lls]...)
    end
    return chain, lls
end

function run_mh_sampler(lnpdf::Function,
                        th0::Vector{Float64},
                        N::Int64,
                        prop_scale::Vector{Float64};
                        print_skip::Int=100)

    # stack of samples, log probs, and accepts
    D = length(th0)
    samples = zeros(Float64, (N, D))
    lnprobs = zeros(Float64, N)
    naccept = 0

    # run chain for N steps
    thcurr = th0
    llcurr = lnpdf(thcurr)
    @printf "  iter : \t loglike \t acc. rat \t num acc. \n"
    for i in 1:N
      if mod(i, print_skip) == 0
          @printf "   %d   : \t %2.4f \t %2.4f \t %d \n" i llcurr (float(naccept)/float(i)) naccept
      end

      # propose sample
      thprop = thcurr + prop_scale .* randn(D)
      llprop = lnpdf(thprop)

      # acceptance ratio
      aratio = (llprop - llcurr)
      if log(rand()) < aratio
          naccept += 1
          thcurr = thprop
          llcurr = llprop
      end

      # store samples
      samples[i,:] = thcurr
      lnprobs[i]   = llcurr
    end

    return samples, lnprobs
end


function run_slice_sampler(lnpdf::Function,
                           th0::Vector{Float64},
                           N::Int64)

end



"""
Potential Scale Reduction Factor --- computes a metric that 
assesses how well MCMC chains have mixed.  Followed the formula
as written at the following website:
http://blog.stata.com/2016/05/26/gelman-rubin-convergence-diagnostic-using-multiple-chains/
"""
function potential_scale_reduction_factor(chains)
    # each chain has to be size N x D, we have M chains
    N, D  = size(chains[1])
    M     = length(chains)

    # mean and variance of each chain
    means = vcat([mean(s, 1) for s in chains]...)
    vars  = vcat([var(s, 1)  for s in chains]...)

    # grand mean
    gmu   = mean(means, 1)

    # between chain variance:w
    B = float(N)/(float(M)-1)*sum( broadcast(-, means, gmu).^2, 1)

    # average within chain variance
    W = mean(vars, 1)

    # compute PRSF ratio
    Vhat = (float(N)-1.)/float(N) * W + (float(M)+1)/float(N*M) * B
    psrf = Vhat ./ W
    return psrf
end


"""
Convert `chains` (list of sample arrays), `logprobs` (list of 
log-likelihood traces) and `colnames` (list of parameter names for chains)
into a DataFrame object --- for saving and plotting
"""
function chains_to_dataframe(chains, logprobs, colnames)
    # sample, lls, chain identifier all in arrays
    samples    = vcat(chains...)
    sample_lls = vcat(logprobs...)
    chain_id   = vcat([s*ones(Integer, size(chains[s], 1))
                       for s in 1:length(chains)]...)

    # convert to data frame, rename variables
    sdf = convert(DataFrame, samples)
    rename!(sdf, names(sdf), [Symbol(s) for s in colnames])

    # add lls, chain index
    sdf[:lls]   = sample_lls
    sdf[:chain] = chain_id
    return sdf
end

=======
# functions to create star/gal log likelihoods
include("mcmc/mcmc_functions.jl")

# slice sampling function
include("mcmc/slicesample.jl")

# misc MCMC functions
include("mcmc/mcmc_misc.jl")
>>>>>>> ddd26a02

end<|MERGE_RESOLUTION|>--- conflicted
+++ resolved
@@ -1,364 +1,12 @@
 module MCMC
 
-<<<<<<< HEAD
-using ..Model
-#include("Synthetic.jl")
-using DataFrames
-using Distributions
-=======
 using Celeste: Model, Transform, SensitiveFloats, MCMC
 using Distributions, StatsBase, DataFrames, StaticArrays, WCS
->>>>>>> ddd26a02
 
 # TODO move these to model/log_prob.jl
 star_param_names = ["lnr", "cug", "cgr", "cri", "ciz", "ra", "dec"]
 galaxy_param_names = [star_param_names; ["gdev", "gaxis", "gangle", "gscale"]]
 
-<<<<<<< HEAD
-
-"""
-Make a synthetic log pdf --- based on Synthetic.jl
-"""
-function make_star_logpdf_synth(images::Vector{Image},
-                                patches::Matrix{SkyPatch},
-                                fixed_pos::Array{Float64,1})
-    # define star prior log probability density function
-    prior = Model.construct_prior()
-    subprior = prior.star
-
-    function star_logprior(state::Vector{Float64})
-        brightness, colors, u = state[1], state[2:5], state[6:end]
-        return Model.color_logprior(brightness, colors, prior, true)
-    end
-
-    # define star log joint probability density function
-    function star_logpdf(state::Vector{Float64})
-        #println(" callign synth star logpdf")
-        ll_prior = star_logprior(state)
-
-        # convert state to catalog entry --- render expected image
-        brightness, colors, position = state[1], state[2:5], state[6:end]
-        fluxes = Model.colors_to_fluxes(brightness, colors)
-        ce = Model.CatalogEntry(fixed_pos, true, fluxes, fluxes,
-                                .1, .7, pi/4, 4., "ll", 0);
-
-        # render expected image
-        mod_images = Synthetic.gen_blob(images, [ce]; expectation=true)
-
-        # first render start state and data image --- make sure they overlap
-
-        # compute Poisson LL for each Pixel
-        ll = 0
-        for n in 1:length(mod_images)
-            mimg = mod_images[n]
-            dimg = images[n]
-            for w in 1:mimg.W, h in 1:mimg.H
-                # note that images are indexed HEIGHT, WIDTH (row, col or y, x)
-                pix_lam  = mimg.pixels[h,w]
-                pix_dat  = dimg.pixels[h,w]
-                #pixel_ll = logpdf(Distributions.Poisson(pix_lam),
-                #                  round(Int, pix_dat))
-                pixel_ll = pix_dat*log(pix_lam) - pix_lam
-                ll += pixel_ll
-            end
-        end
-        return ll + ll_prior
-    end
-
-    return star_logpdf, star_logprior
-end
-
-
-"""
-Main star + galaxy MCMC functions --- creates logpdf and runs
-mcmc sampler
-"""
-function run_single_star_mcmc(sources::Vector{CatalogEntry},
-                              images::Vector{Image},
-                              patches::Matrix{SkyPatch},
-                              active_sources::Vector{Int},
-                              psf_K::Int64;
-                              num_samples::Int64=1000,
-                              num_chains::Int64=5,
-                              num_warmup::Int64=200,
-                              chain_prop_scale::Float64=.05,
-                              warmup_prop_scale::Float64=.1,
-                              print_skip::Int64=250)
-
-    println("--- chain prop scale: ", chain_prop_scale)
-    # turn list of catalog entries a list of LatentStateParams
-    # and create logpdf function handle
-    source_states = [Model.catalog_entry_to_latent_state_params(s)
-                     for s in sources]
-    S = length(source_states)
-    N = length(images)
-    #star_logpdf, star_logprior =
-    ##    Model.make_star_logpdf(images, S, N, source_states,
-    #                           patches, active_sources, psf_K)
-    ce = sources[1]
-    fixed_pos = ce.pos
-    star_logpdf, star_logprior = 
-          make_star_logpdf_synth(images, patches, fixed_pos)
-
-    # initialize star params
-    star_state = Model.extract_star_state(source_states[1])
-    best_ll = star_logpdf(star_state)
-    println(" initial log posterior: ", best_ll)
-    println(" initial log prior: ", star_logprior(star_state))
-
-    # determine proposal scale for each dimension --- estimate the
-    # diagonal of the hessian
-
-    # run multiple chains
-    chains, logprobs = [], []
-    for c in 1:num_chains
-      # initialize a star state (around the existing catalog entry)
-      println("---- chain ", c, " ----")
-      th0 = init_star_params(star_state)
-      samples, lls =
-        run_mh_sampler_with_warmup(star_logpdf, th0,
-                                   num_samples,
-                                   num_warmup;
-                                   print_skip=print_skip,
-                                   keep_warmup=true,
-                                   warmup_prop_scale=warmup_prop_scale,
-                                   chain_prop_scale=chain_prop_scale)
-
-      thlast = samples[end,:]
-      println(" mixed value, log post, log prior ",
-              star_logpdf(thlast), ", ", star_logprior(thlast))
-
-      push!(chains, samples[(num_warmup+1):end, :])
-      push!(logprobs, lls[(num_warmup+1):end])
-
-      # report PSRF after c = 3 chains
-      if c > 2
-        psrfs = MCMC.potential_scale_reduction_factor(chains)
-        println(" potential scale red factor", psrfs)
-      end
-    end
-
-    return chains, logprobs
-end
-
-
-function run_single_galaxy_mcmc(sources::Vector{CatalogEntry},
-                                images::Vector{Image},
-                                patches::Matrix{SkyPatch},
-                                active_sources::Vector{Int},
-                                psf_K::Int64;
-                                num_samples::Int64=1000,
-                                num_chains::Int64=5,
-                                num_warmup::Int64=200,
-                                prop_scale::Float64=.01,
-                                print_skip::Int64=250)
-    source_states = [Model.catalog_entry_to_latent_state_params(s)
-                     for s in sources]
-    gal_logpdf, gal_logprior =
-        Model.make_galaxy_logpdf(images, S, N,
-                                 source_states,
-                                 patches, active_sources,
-                                 psf_K)
-
-    # initialize star params
-    gal_state = Model.extract_galaxy_state(source_states[1])
-    println(gal_state)
-    best_ll = gal_logpdf(gal_state)
-
-    # run star slic esampler for 
-    gal_sim = run_slice_sampler(gal_logpdf, gal_state,
-                                 num_samples, galaxy_param_names)
-    gal_sim
-
-end
-
-
-function init_star_params(star_params::Vector{Float64};
-                          radec_scale::Float64=1e-5)
-    th0 = copy(star_params)
-    #for ii in 1:5
-    #  th0[ii] += .01*randn()
-    #end
-    #th0[6:7] += radec_scale*randn(2)
-    return th0
-end
-
-
-###########
-# Helpers #
-###########
-
-"""
-Rudimentary proposal scale determination --- given a log probability
-function, this numerically determines the diagonal of the Hessian, and
-returns its inverse 1/diag(Hessian).
-
-This is meant to capture the relative scale between the different 
-parameters for the log likelihood function, used to determine
-reasonable proposals
-"""
-function compute_proposal_scale(lnpdf::Function,
-                                th0::Vector{Float64})
-    # univariate derivative function generator
-    function numgrad(f::Function, d::Int64)
-        function df(th::Vector{Float64})
-          de      = 1e-6
-          the     = copy(th)
-          the[d] += de
-          return (lnpdf(the) - lnpdf(th)) / de
-        end
-        return df
-    end
-
-    # for each dimension, numerically compute elementwise gradient twice
-    D = length(th0)
-    Hdiag = zeros(D)
-    for d in 1:D
-        df  = numgrad(lnpdf, d)
-        ddf = numgrad(df, d)
-        Hdiag[d] = ddf(th0)
-    end
-    return 1./ sqrt.(abs.(Hdiag))
-end
-
-
-"""
-Run single metropolis hastings chain --- 
-  - with warmup first computes a proposal scale based on 
-    starting th0, and then re-adjusts the proposal scale after
-    the target proposal
-"""
-function run_mh_sampler_with_warmup(lnpdf::Function,
-                                    th0::Vector{Float64},
-                                    N::Int64,
-                                    warmup::Int64;
-                                    print_skip::Int64=100,
-                                    keep_warmup::Bool=false,
-                                    warmup_prop_scale::Float64=.1,
-                                    chain_prop_scale::Float64=.05)
-    println("warming up .... ")
-    #prop_scale   = warmup_prop_scale*compute_proposal_scale(lnpdf, th0)
-    prop_scale   = warmup_prop_scale * ones(length(th0))
-    wchain, wlls = run_mh_sampler(lnpdf, th0, warmup, prop_scale;
-                                  print_skip=print_skip)
-
-    println("running sampler .... ")
-    th0 = wchain[end,:]
-    #prop_scale = chain_prop_scale*compute_proposal_scale(lnpdf, th0)
-    prop_scale = chain_prop_scale * ones(length(th0))
-    chain, lls = run_mh_sampler(lnpdf, th0, N, prop_scale;
-                                print_skip=print_skip)
-
-    if keep_warmup
-        chain, lls = vcat([wchain, chain]...), vcat([wlls, lls]...)
-    end
-    return chain, lls
-end
-
-function run_mh_sampler(lnpdf::Function,
-                        th0::Vector{Float64},
-                        N::Int64,
-                        prop_scale::Vector{Float64};
-                        print_skip::Int=100)
-
-    # stack of samples, log probs, and accepts
-    D = length(th0)
-    samples = zeros(Float64, (N, D))
-    lnprobs = zeros(Float64, N)
-    naccept = 0
-
-    # run chain for N steps
-    thcurr = th0
-    llcurr = lnpdf(thcurr)
-    @printf "  iter : \t loglike \t acc. rat \t num acc. \n"
-    for i in 1:N
-      if mod(i, print_skip) == 0
-          @printf "   %d   : \t %2.4f \t %2.4f \t %d \n" i llcurr (float(naccept)/float(i)) naccept
-      end
-
-      # propose sample
-      thprop = thcurr + prop_scale .* randn(D)
-      llprop = lnpdf(thprop)
-
-      # acceptance ratio
-      aratio = (llprop - llcurr)
-      if log(rand()) < aratio
-          naccept += 1
-          thcurr = thprop
-          llcurr = llprop
-      end
-
-      # store samples
-      samples[i,:] = thcurr
-      lnprobs[i]   = llcurr
-    end
-
-    return samples, lnprobs
-end
-
-
-function run_slice_sampler(lnpdf::Function,
-                           th0::Vector{Float64},
-                           N::Int64)
-
-end
-
-
-
-"""
-Potential Scale Reduction Factor --- computes a metric that 
-assesses how well MCMC chains have mixed.  Followed the formula
-as written at the following website:
-http://blog.stata.com/2016/05/26/gelman-rubin-convergence-diagnostic-using-multiple-chains/
-"""
-function potential_scale_reduction_factor(chains)
-    # each chain has to be size N x D, we have M chains
-    N, D  = size(chains[1])
-    M     = length(chains)
-
-    # mean and variance of each chain
-    means = vcat([mean(s, 1) for s in chains]...)
-    vars  = vcat([var(s, 1)  for s in chains]...)
-
-    # grand mean
-    gmu   = mean(means, 1)
-
-    # between chain variance:w
-    B = float(N)/(float(M)-1)*sum( broadcast(-, means, gmu).^2, 1)
-
-    # average within chain variance
-    W = mean(vars, 1)
-
-    # compute PRSF ratio
-    Vhat = (float(N)-1.)/float(N) * W + (float(M)+1)/float(N*M) * B
-    psrf = Vhat ./ W
-    return psrf
-end
-
-
-"""
-Convert `chains` (list of sample arrays), `logprobs` (list of 
-log-likelihood traces) and `colnames` (list of parameter names for chains)
-into a DataFrame object --- for saving and plotting
-"""
-function chains_to_dataframe(chains, logprobs, colnames)
-    # sample, lls, chain identifier all in arrays
-    samples    = vcat(chains...)
-    sample_lls = vcat(logprobs...)
-    chain_id   = vcat([s*ones(Integer, size(chains[s], 1))
-                       for s in 1:length(chains)]...)
-
-    # convert to data frame, rename variables
-    sdf = convert(DataFrame, samples)
-    rename!(sdf, names(sdf), [Symbol(s) for s in colnames])
-
-    # add lls, chain index
-    sdf[:lls]   = sample_lls
-    sdf[:chain] = chain_id
-    return sdf
-end
-
-=======
 # functions to create star/gal log likelihoods
 include("mcmc/mcmc_functions.jl")
 
@@ -367,6 +15,5 @@
 
 # misc MCMC functions
 include("mcmc/mcmc_misc.jl")
->>>>>>> ddd26a02
 
 end
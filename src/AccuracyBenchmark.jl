module AccuracyBenchmark

using DataFrames
using Distributions
import FITSIO
import StaticArrays
import WCS

import Celeste.Configs
import Celeste.DeterministicVI
import Celeste.Infer
import Celeste.Model
import Celeste.ParallelRun
import Celeste.SDSSIO

const ARCSEC_PER_DEGREE = 3600
const SDSS_ARCSEC_PER_PIXEL = 0.396
const SDSS_DATA_DIR = joinpath(Pkg.dir("Celeste"), "test", "data")
const STRIPE82_RCF = SDSSIO.RunCamcolField(4263, 5, 119)

immutable BenchmarkFitsFileNotFound <: Exception
    filename::String
end

immutable MatchException <: Exception
    msg::String
end

immutable ObjectsMissingFromGroundTruth <: Exception
    missing_objids::Vector{String}
end

immutable MissingColumnsError <: Exception
    missing_columns::Vector{Symbol}
end

################################################################################
# Load/store a catalog DF from/to a CSV.
################################################################################

CATALOG_COLUMNS = Set([
    :objid,
    :right_ascension_deg,
    :declination_deg,
    :is_star,
    :reference_band_flux_nmgy,
    :color_log_ratio_ug,
    :color_log_ratio_gr,
    :color_log_ratio_ri,
    :color_log_ratio_iz,
    :de_vaucouleurs_mixture_weight,
    :minor_major_axis_ratio,
    :half_light_radius_px,
    :angle_deg,
])

function assert_columns_are_valid(catalog_df::DataFrame)
    missing_columns = setdiff(CATALOG_COLUMNS, Set(names(catalog_df)))
    if !isempty(missing_columns)
        throw(MissingColumnsError([missing_columns...]))
    end
end

function read_catalog(csv_file::String)
    @printf("Reading '%s'...\n", csv_file)
    catalog_df = readtable(csv_file)
    assert_columns_are_valid(catalog_df)
    catalog_df[:objid] = String[string(objid) for objid in catalog_df[:objid]]
    catalog_df
end

function write_catalog(csv_file::String, catalog_df::DataFrame)
    assert_columns_are_valid(catalog_df)
    @printf("Writing '%s'...\n", csv_file)
    writetable(csv_file, catalog_df)
end

function append_hash_to_file(filename::String)
    contents_hash = open(filename) do stream
        hash(read(stream))
    end
    hash_string = hex(contents_hash)[1:10]
    base, extension = splitext(filename)
    new_filename = @sprintf("%s_%s%s", base, hash_string, extension)
    @printf("Renaming %s -> %s\n", filename, new_filename)
    mv(filename, new_filename, remove_destination=true)
end

################################################################################
# Read various catalogs to a common catalog DF format
################################################################################

"""
convert between SDSS mags and SDSS flux (nMgy)
"""
mag_to_flux(m::AbstractFloat) = 10.^(0.4 * (22.5 - m))
flux_to_mag(nm::AbstractFloat) = nm > 0 ? 22.5 - 2.5 * log10(nm) : NaN

function color_from_fluxes(flux1::AbstractFloat, flux2::AbstractFloat)
    if flux1 <= 0 || flux2 <= 0
        NA
    else
        log(flux2 / flux1)
    end
end
function color_from_mags(mags1::AbstractFloat, mags2::AbstractFloat)
    color_from_fluxes(mag_to_flux(mags1), mag_to_flux(mags2))
end

canonical_angle(angle_deg) = angle_deg - floor(angle_deg / 180) * 180

STRIPE_82_CATALOG_KEYS = [
    :objid, :rerun, :run, :camcol, :field, :flags,
    :ra, :dec, :probpsf,
    :psfmag_u, :psfmag_g, :psfmag_r, :psfmag_i, :psfmag_z,
    :devmag_u, :devmag_g, :devmag_r, :devmag_i, :devmag_z,
    :expmag_u, :expmag_g, :expmag_r, :expmag_i, :expmag_z,
    :fracdev_r,
    :devab_r, :expab_r,
    :devphi_r, :expphi_r,
    :devrad_r, :exprad_r,
    :flags,
]

function load_stripe82_fits_catalog_as_data_frame(filename, extension_index)
    result_df = DataFrame()
    fits = FITSIO.FITS(filename)
    try
        for key in STRIPE_82_CATALOG_KEYS
            result_df[key] = read(fits[extension_index], string(key))
        end
        return result_df
    finally
        close(fits)
    end
end

"""
Load Stripe 82 objects into a DataFrame. `fits_filename` should be a FITS file
created by running a CasJobs (skyserver.sdss.org/casjobs/) query
on the Stripe82 database. Run the following query in the \"Stripe82\"
context, then download the table as a FITS file.

```
select
  objid, rerun, run, camcol, field, flags,
  ra, dec, probpsf,
  psfmag_u, psfmag_g, psfmag_r, psfmag_i, psfmag_z,
  devmag_u, devmag_g, devmag_r, devmag_i, devmag_z,
  expmag_u, expmag_g, expmag_r, expmag_i, expmag_z,
  fracdev_r,
  devab_r, expab_r,
  devphi_r, expphi_r,
  devrad_r, exprad_r
into mydb.s82_0_1_0_1
from stripe82.photoobj
where
  run in (106, 206) and
  ra between 0. and 1. and
  dec between 0. and 1.
```
"""
function load_coadd_catalog(fits_filename)
    raw_df = load_stripe82_fits_catalog_as_data_frame(fits_filename, 2)

    usedev = raw_df[:fracdev_r] .> 0.5  # true=> use dev, false=> use exp
    dev_or_exp(dev_column, exp_column) = ifelse(usedev, raw_df[dev_column], raw_df[exp_column])
    is_star = [x != 0 for x in raw_df[:probpsf]]
    function star_or_galaxy(star_column, galaxy_dev_column, galaxy_exp_column)
        ifelse(is_star, raw_df[star_column], dev_or_exp(galaxy_dev_column, galaxy_exp_column))
    end

    mag_u = star_or_galaxy(:psfmag_u, :devmag_u, :expmag_u)
    mag_g = star_or_galaxy(:psfmag_g, :devmag_g, :expmag_g)
    mag_r = star_or_galaxy(:psfmag_r, :devmag_r, :expmag_r)
    mag_i = star_or_galaxy(:psfmag_i, :devmag_i, :expmag_i)
    mag_z = star_or_galaxy(:psfmag_z, :devmag_z, :expmag_z)

    result = DataFrame()
    result[:objid] = [string(objid) for objid in raw_df[:objid]]
    result[:right_ascension_deg] = raw_df[:ra]
    result[:declination_deg] = raw_df[:dec]
    result[:is_star] = is_star

    result[:reference_band_flux_nmgy] = mag_to_flux.(mag_r)

    result[:color_log_ratio_ug] = color_from_mags.(mag_u, mag_g)
    result[:color_log_ratio_gr] = color_from_mags.(mag_g, mag_r)
    result[:color_log_ratio_ri] = color_from_mags.(mag_r, mag_i)
    result[:color_log_ratio_iz] = color_from_mags.(mag_i, mag_z)

    # gal shape -- fracdev
    result[:de_vaucouleurs_mixture_weight] = raw_df[:fracdev_r]

    # Note that the SDSS photo pipeline doesn't constrain the de Vaucouleur
    # profile parameters and exponential disk parameters (A/B, angle, scale)
    # to be the same, whereas Celeste does. Here, we pick one or the other
    # from SDSS, based on fracdev - we'll get the parameters corresponding
    # to the dominant component. Later, we limit comparison to objects with
    # fracdev close to 0 or 1 to ensure that we're comparing apples to apples.

    result[:minor_major_axis_ratio] = dev_or_exp(:devab_r, :expab_r)

    # gal effective radius (re)
    re_arcsec = dev_or_exp(:devrad_r, :exprad_r)
    re_pixel = re_arcsec ./ SDSS_ARCSEC_PER_PIXEL
    result[:half_light_radius_px] = convert(Vector{Float64}, re_pixel)

    # gal angle (degrees)
    raw_phi = dev_or_exp(:devphi_r, :expphi_r)
    result[:angle_deg] = canonical_angle.(raw_phi)

    return result
end

function object_dict_to_data_frame(objects::Dict)
    result_df = DataFrame()
    for (key, values) in objects
        result_df[Symbol(key)] = values
    end
    result_df
end

"""
Load the SDSS photoObj catalog used to initialize celeste, and reformat column
names to match what the rest of the scoring code expects.
"""
function load_primary(rcf::SDSSIO.RunCamcolField, stagedir::String)
    dir = @sprintf "%s/%d/%d/%d" stagedir rcf.run rcf.camcol rcf.field
    filename = @sprintf "%s/photoObj-%06d-%d-%04d.fits" dir rcf.run rcf.camcol rcf.field
    @printf("Loading primary catalog from %s\n", filename)
    raw_df = object_dict_to_data_frame(SDSSIO.read_photoobj(filename))

    usedev = raw_df[:frac_dev] .> 0.5  # true=> use dev, false=> use exp
    dev_or_exp(dev_column, exp_column) = ifelse(usedev, raw_df[dev_column], raw_df[exp_column])
    function star_or_galaxy(star_column, galaxy_dev_column, galaxy_exp_column)
        ifelse(raw_df[:is_star], raw_df[star_column], dev_or_exp(galaxy_dev_column, galaxy_exp_column))
    end

    flux_u = star_or_galaxy(:psfflux_u, :devflux_u, :expflux_u)
    flux_g = star_or_galaxy(:psfflux_g, :devflux_g, :expflux_g)
    flux_r = star_or_galaxy(:psfflux_r, :devflux_r, :expflux_r)
    flux_i = star_or_galaxy(:psfflux_i, :devflux_i, :expflux_i)
    flux_z = star_or_galaxy(:psfflux_z, :devflux_z, :expflux_z)

    result = DataFrame()
    result[:objid] = raw_df[:objid]
    result[:right_ascension_deg] = raw_df[:ra]
    result[:declination_deg] = raw_df[:dec]
    result[:is_star] = raw_df[:is_star]

    result[:reference_band_flux_nmgy] = flux_r

    result[:color_log_ratio_ug] = color_from_fluxes.(flux_u, flux_g)
    result[:color_log_ratio_gr] = color_from_fluxes.(flux_g, flux_r)
    result[:color_log_ratio_ri] = color_from_fluxes.(flux_r, flux_i)
    result[:color_log_ratio_iz] = color_from_fluxes.(flux_i, flux_z)

    result[:de_vaucouleurs_mixture_weight] = raw_df[:frac_dev]
    result[:minor_major_axis_ratio] = dev_or_exp(:ab_dev, :ab_exp)

    # gal effective radius (re)
    re_arcsec = dev_or_exp(:theta_dev, :theta_exp)
    re_pixel = re_arcsec ./ SDSS_ARCSEC_PER_PIXEL
    result[:half_light_radius_px] = convert(Vector{Float64}, re_pixel)

    # gal angle (degrees)
    raw_phi = dev_or_exp(:phi_dev, :phi_exp)
    result[:angle_deg] = canonical_angle.(raw_phi)

    # primary is better at flagging oversaturated sources than coadd
    result = result[flux_to_mag.(raw_df[:psfflux_r]) .>= 16, :]

    return result
end

function fluxes_from_colors(reference_band_flux_nmgy::Float64, color_log_ratios::DataVector{Float64})
    @assert length(color_log_ratios) == 4
    color_ratios = exp.(color_log_ratios)
    fluxes = DataArray(Float64, 5)
    fluxes[3] = reference_band_flux_nmgy
    fluxes[4] = fluxes[3] * color_ratios[3]
    fluxes[5] = fluxes[4] * color_ratios[4]
    fluxes[2] = fluxes[3] / color_ratios[2]
    fluxes[1] = fluxes[2] / color_ratios[1]
    fluxes
end

function fluxes_from_colors(reference_band_flux_nmgy::Float64, color_log_ratios::Vector{Float64})
    fluxes = fluxes_from_colors(reference_band_flux_nmgy, DataArray{Float64}(color_log_ratios))
    convert(Vector{Float64}, fluxes)
end

function get_median_fluxes(variational_params::Vector{Float64}, source_type::Int64)
    fluxes_from_colors(
        exp(variational_params[Model.ids.r1[source_type]]),
        variational_params[Model.ids.c1[:, source_type]],
    )
end

function variational_parameters_to_data_frame_row(objid::String, variational_params::Vector{Float64})
    ids = Model.ids
    result = DataFrame()
    result[:objid] = objid
    result[:right_ascension_deg] = variational_params[ids.u[1]]
    result[:declination_deg] = variational_params[ids.u[2]]
    result[:is_star] = variational_params[ids.a[1, 1]]
    result[:de_vaucouleurs_mixture_weight] = variational_params[ids.e_dev]
    result[:minor_major_axis_ratio] = variational_params[ids.e_axis]
    result[:half_light_radius_px] = (
        variational_params[ids.e_scale] * sqrt(variational_params[ids.e_axis])
    )
    result[:angle_deg] = canonical_angle(180 / pi * variational_params[ids.e_angle])

    fluxes = get_median_fluxes(variational_params, result[1, :is_star] > 0.5 ? 1 : 2)
    result[:reference_band_flux_nmgy] = fluxes[3]
    result[:color_log_ratio_ug] = color_from_fluxes(fluxes[1], fluxes[2])
    result[:color_log_ratio_gr] = color_from_fluxes(fluxes[2], fluxes[3])
    result[:color_log_ratio_ri] = color_from_fluxes(fluxes[3], fluxes[4])
    result[:color_log_ratio_iz] = color_from_fluxes(fluxes[4], fluxes[5])
    result
end


"""
Convert Celeste results to a dataframe.
"""
function celeste_to_df(results::Vector{ParallelRun.OptimizedSource})
    rows = [variational_parameters_to_data_frame_row(result.objid, result.vs) for result in results]
    vcat(rows...)
end

################################################################################
# Generate a catalog from the Celeste prior
################################################################################

# This is the ratio of stars derived from the catalog used the generate the prior; the value 0.99 is
# currently used in inference to account for the extra flexibility of the galaxy model
const PRIOR_PROBABILITY_OF_STAR = 0.28

"""
Draw a random source from the Celeste prior, returning a 1-row data frame.
"""
function draw_source_params(prior, object_id)
    is_star = (rand(Bernoulli(PRIOR_PROBABILITY_OF_STAR)) == 1)
    source_type_index = is_star ? 1 : 2
    reference_band_flux_nmgy = exp(rand(
        Normal(prior.r_μ[source_type_index], sqrt(prior.r_σ²[source_type_index]))
    ))

    color_mixture_weights = prior.k[:, source_type_index]
    num_color_components = length(color_mixture_weights)
    color_components = MvNormal[
        MvNormal(prior.c_mean[:, k, source_type_index], prior.c_cov[:, :, k, source_type_index])
        for k in 1:num_color_components
    ]
    color_log_ratios = rand(MixtureModel(color_components, color_mixture_weights))

    if !is_star
        half_light_radius_px = exp(rand(
            Normal(prior.r_μ[source_type_index], sqrt(prior.r_σ²[source_type_index]))
        ))
        angle_deg = rand(Uniform(0, 180))
        minor_major_axis_ratio = rand(Beta(2, 2))
        de_vaucouleurs_mixture_weight = rand(Beta(0.5, 0.5))
    else
        half_light_radius_px = -1
        angle_deg = -1
        minor_major_axis_ratio = -1
        de_vaucouleurs_mixture_weight = -1
    end

    # Use approximate size of SDSS field in degrees
    right_ascension_deg = rand(Uniform(0, 0.14))
    declination_deg = rand(Uniform(0, 0.22))

    DataFrame(
        objid=object_id,
        right_ascension_deg=right_ascension_deg,
        declination_deg=declination_deg,
        is_star=is_star,
        reference_band_flux_nmgy=reference_band_flux_nmgy,
        color_log_ratio_ug=color_log_ratios[1],
        color_log_ratio_gr=color_log_ratios[2],
        color_log_ratio_ri=color_log_ratios[3],
        color_log_ratio_iz=color_log_ratios[4],
        de_vaucouleurs_mixture_weight=de_vaucouleurs_mixture_weight,
        minor_major_axis_ratio=minor_major_axis_ratio,
        half_light_radius_px=half_light_radius_px,
        angle_deg=angle_deg,
    )
end

"""
Draw sources at random from Celeste prior, returning a catalog DF.
"""
function generate_catalog_from_celeste_prior(num_sources::Int64, seed::Int64)
    srand(seed)
    prior = Model.load_prior()
    vcat(
        [draw_source_params(prior, string(index)) for index in 1:num_sources]...
    )
end


################################################################################
# Support for running Celeste on test imagery
################################################################################

## Load a multi-extension FITS imagery file

immutable FitsImage
    pixels::Matrix{Float32}
    header::FITSIO.FITSHeader
    wcs::WCS.WCSTransform
end

function read_fits(filename::String)
    println("Reading '$filename'...")
    if !isfile(filename)
        throw(BenchmarkFitsFileNotFound(filename))
    end

    fits = FITSIO.FITS(filename)
    try
        println("Found $(length(fits)) extensions.")
        map(fits) do extension
            pixels = read(extension)
            header = FITSIO.read_header(extension)
            wcs = WCS.from_header(FITSIO.read_header(fits[1], String))[1]
            FitsImage(pixels, header, wcs)
        end
    finally
        close(fits)
    end
end

## Create Celeste images from FITS imagery

function make_psf(psf_sigma_px)
    alphaBar = [1.; 0.]
    xiBar = [0.; 0.]
    tauBar = [psf_sigma_px^2 0.; 0. psf_sigma_px^2]
    [
        Model.PsfComponent(
            alphaBar[k],
            StaticArrays.SVector{2, Float64}(xiBar),
            StaticArrays.SMatrix{2, 2, Float64, 4}(tauBar)
        )
        for k in 1:2
    ]
end

function make_images(band_extensions::Vector{FitsImage})
    map(enumerate(band_extensions)) do pair
        band_index, extension = pair
        height, width = size(extension.pixels)
        Model.Image(
            height,
            width,
            extension.pixels,
            band_index,
            extension.wcs,
            make_psf(extension.header["CLSIGMA"]),
            0, # SDSS run
            0, # SDSS camcol
            0, # SDSS field
            fill(extension.header["CLSKY"], height, width),
            fill(extension.header["CLIOTA"], height),
            Model.RawPSF(Matrix{Float64}(0, 0), 0, 0, Array{Float64,3}(0, 0, 0)),
        )
    end
end

## Create an initialization catalog for Celeste

function typical_band_fluxes(is_star::Bool)
    source_type_index = is_star ? 1 : 2
    prior_parameters::Model.PriorParams = Model.load_prior()
    # this is the mode. brightness is log normal.
    reference_band_flux = exp(
        prior_parameters.r_μ[source_type_index] - prior_parameters.r_σ²[source_type_index]
    )
    # Band relative intensities are a mixture of lognormals. Which mixture component has the most
    # weight?
    dominant_component = indmax(prior_parameters.k[:, source_type_index])
    # What are the most typical log relative intensities for that component?
    color_log_ratios = (
        prior_parameters.c_mean[:, dominant_component, source_type_index]
        - diag(prior_parameters.c_cov[:, :, dominant_component, source_type_index])
    )
    fluxes_from_colors(reference_band_flux, color_log_ratios)
end

function make_catalog_entry(
    x_position_world_coords::Float64, y_position_world_coords::Float64, objid::String
)
    Model.CatalogEntry(
        [x_position_world_coords, y_position_world_coords],
        false, # is_star
        typical_band_fluxes(true),
        typical_band_fluxes(false),
        0.1, # gal_frac_dev
        0.7, # gal_ab
        pi / 4, # gal_angle
        4., # gal_scale
        objid, # objid
        0, # thing_id
    )
end

ensure_small_flux(value) = (isna(value) || value <= 0) ? 1e-6 : value

function make_catalog_entry(row::DataFrameRow)
    color_log_ratios = DataArray{Float64}(DataArray(Any[
        row[:color_log_ratio_ug],
        row[:color_log_ratio_gr],
        row[:color_log_ratio_ri],
        row[:color_log_ratio_iz],
    ]))
    fluxes = fluxes_from_colors(row[:reference_band_flux_nmgy], color_log_ratios)
    fluxes = convert(Vector{Float64}, ensure_small_flux.(fluxes))
    Model.CatalogEntry(
        [row[:right_ascension_deg], row[:declination_deg]],
        row[:is_star],
        fluxes,
        fluxes,
        row[:de_vaucouleurs_mixture_weight],
        row[:minor_major_axis_ratio],
        row[:angle_deg],
        row[:half_light_radius_px],
        row[:objid],
        0, # thing_id
    )
end

function get_field(header::FITSIO.FITSHeader, label::String, index::Int64)
    key = @sprintf("%s%03d", label, index)
    if haskey(header, key)
        header[key]
    else
        NA
    end
end

function make_initialization_catalog(catalog::DataFrame, use_full_initialzation::Bool)
    position_offset_width = SDSS_ARCSEC_PER_PIXEL / ARCSEC_PER_DEGREE # 1 pixel, in degrees
    map(eachrow(catalog)) do row
        if use_full_initialzation
            make_catalog_entry(row)
        else
            make_catalog_entry(
                row[:right_ascension_deg] + position_offset_width,
                row[:declination_deg] - 0.5 * position_offset_width,
                row[:objid],
            )
        end
    end
end

################################################################################
# Score a set of predictions against a ground truth catalog
################################################################################

COLOR_COLUMNS = [:color_log_ratio_ug, :color_log_ratio_gr, :color_log_ratio_ri, :color_log_ratio_iz]

ABSOLUTE_ERROR_COLUMNS = vcat(
    [:de_vaucouleurs_mixture_weight, :minor_major_axis_ratio, :half_light_radius_px],
    COLOR_COLUMNS,
)

function degrees_to_diff(a, b)
    angle_between = abs(a - b) % 180
    min.(angle_between, 180 - angle_between)
end

"""
Given two results data frame, one containing ground truth (i.e Coadd)
and one containing predictions (i.e., either Primary of Celeste),
compute an a data frame containing each prediction's error.
(It's not an average of the errors, it's each error.)
Let's call the return type of this function an \"error data frame\".
"""
function get_error_df(truth::DataFrame, predicted::DataFrame)
    errors = DataFrame(objid=truth[:objid])

    predicted_galaxy = predicted[:is_star] .< .5
    true_galaxy = truth[:is_star] .< .5
    errors[:missed_stars] = !true_galaxy .& predicted_galaxy
    errors[:missed_galaxies] = true_galaxy .& !predicted_galaxy

    errors[:position] = sky_distance_px.(
        truth[:right_ascension_deg],
        truth[:declination_deg],
        predicted[:right_ascension_deg],
        predicted[:declination_deg],
    )

    # compare flux in both mags and nMgy for now
    errors[:reference_band_flux_mag] = abs(
        flux_to_mag.(truth[:reference_band_flux_nmgy])
        .- flux_to_mag.(predicted[:reference_band_flux_nmgy])
    )
    errors[:reference_band_flux_nmgy] = abs(
        truth[:reference_band_flux_nmgy] .- predicted[:reference_band_flux_nmgy]
    )
    errors[:angle_deg] = degrees_to_diff(truth[:angle_deg], predicted[:angle_deg])

    for column_symbol in ABSOLUTE_ERROR_COLUMNS
        errors[column_symbol] = abs(truth[column_symbol] - predicted[column_symbol])
    end
    for color_column in COLOR_COLUMNS
        # to match up with Stripe82Score, which used differences of mags
        errors[color_column] *= 2.5 / log(10)
    end

    errors
end

function filter_rows(truth::DataFrame, errors::DataFrame, column_name::Symbol)
    good_row = (.!isna(errors[column_name]) .& !isnan(errors[column_name]))
    good_row .&= (isna(truth[:half_light_radius_px]) .| (truth[:half_light_radius_px] .<= 20))
    if column_name in [:minor_major_axis_ratio, :half_light_radius_px, :angle_deg,
                       :de_vaucouleurs_mixture_weight]
        good_row .&= (
            isna(truth[:de_vaucouleurs_mixture_weight])
            .| !(0.05 .< truth[:de_vaucouleurs_mixture_weight] .< 0.95)
        )
    end
    if column_name == :angle_deg
        good_row .&= (isna(truth[:minor_major_axis_ratio]) .| (truth[:minor_major_axis_ratio] .< .6))
    end
    good_row
end

function score_column(errors::DataArray)
    DataFrame(
        N=length(errors),
        first=mean(errors),
    )
end

function score_column(first_errors::DataArray, second_errors::DataArray)
    @assert length(first_errors) == length(second_errors)
    scores = score_column(first_errors)
    scores[:second] = mean(second_errors)
    diffs = first_errors .- second_errors
    scores[:diff] = mean(diffs)
    scores[:diff_sd] = std(abs(diffs)) / sqrt(length(diffs))
    scores
end

function get_scores_df(
    truth::DataFrame, first_errors::DataFrame, second_errors::Nullable{DataFrame}
)
    score_rows = DataFrame[]
    for column_name in names(first_errors)
        if column_name == :objid
            continue
        end

        good_row = filter_rows(truth, first_errors, column_name)
        if !isnull(second_errors)
            good_row .&= filter_rows(truth, get(second_errors), column_name)
        end
        if sum(good_row) <= 1
            continue
        else
            if isnull(second_errors)
                row = score_column(first_errors[good_row, column_name])
            else
                row = score_column(
                    first_errors[good_row, column_name],
                    get(second_errors)[good_row, column_name],
                )
            end

            row[:field] = column_name
            push!(score_rows, row)
        end
    end
    vcat(score_rows...)
end

function extract_rows_by_objid(catalog_df::DataFrame, objids::Vector{String})
    row_indices = map(objids) do objid
        findfirst(catalog_df[:objid] .== objid)
    end
    @assert all(row_indices .!= 0)
    catalog_df[row_indices, :]
end

function match_catalogs(truth::DataFrame, prediction_dfs::Vector{DataFrame})
    objid_sets = [Set(predictions[:objid]) for predictions in prediction_dfs]
    common_objids = intersect(objid_sets...)
    @printf("%d objids in common\n", length(common_objids))

    objids_not_in_ground_truth = setdiff(common_objids, truth[:objid])
    if !isempty(objids_not_in_ground_truth)
        @printf("%d objids not found in ground truth catalog:\n", length(objids_not_in_ground_truth))
        println(join(objids_not_in_ground_truth, ", "))
        throw(ObjectsMissingFromGroundTruth([objids_not_in_ground_truth]))
    end

    ordered_objids = [common_objids...]
    (
        extract_rows_by_objid(truth, ordered_objids),
        [extract_rows_by_objid(predictions, ordered_objids) for predictions in prediction_dfs]
    )
end

function score_predictions(truth::DataFrame, prediction_dfs::Vector{DataFrame})
    matched_truth, matched_prediction_dfs = match_catalogs(truth, prediction_dfs)
    error_dfs = [get_error_df(matched_truth, predictions) for predictions in matched_prediction_dfs]
    @assert length(prediction_dfs) <= 2
    get_scores_df(
        matched_truth,
        error_dfs[1],
        length(error_dfs) > 1 ? Nullable(error_dfs[2]) : Nullable{DataFrame}(),
    )
end

################################################################################
# Utilities
################################################################################

"""
Return distance in pixels using small-distance approximation. Falls apart at poles and RA boundary.
"""
function sky_distance_px(ra1, dec1, ra2, dec2)
    distance_deg = sqrt((dec2 - dec1)^2 + (cosd(dec1) * (ra2 - ra1))^2)
    distance_deg * ARCSEC_PER_DEGREE / SDSS_ARCSEC_PER_PIXEL
end

"""
match_position(ras, decs, ra, dec, dist)

Return index of first position in `ras`, `decs` that is within a distance `maxdist_px` of the target
position `ra`, `dec`. If none found, an exception is raised.
"""
function match_position(ras, decs, ra, dec, maxdist_px)
    @assert length(ras) == length(decs)
    filter(eachindex(ras)) do index
        sky_distance_px(ra, dec, ras[index], decs[index]) < maxdist_px
    end
end

# Run Celeste with any combination of single/joint inference
<<<<<<< HEAD
function run_celeste(config::Configs.Config, catalog_entries, target_sources, images;
                     use_joint_inference=false)
=======
function run_celeste(
    config::Configs.Config, catalog_entries, target_sources, images;
    use_joint_inference=false,
)
>>>>>>> 434f299f
    neighbor_map = Infer.find_neighbors(target_sources, catalog_entries, images)
    if use_joint_inference
        ParallelRun.one_node_joint_infer(
            config,
            catalog_entries,
            target_sources,
            neighbor_map,
            images,
        )
    else
<<<<<<< HEAD
        infer_source_callback = DeterministicVI.infer_source
=======
>>>>>>> 434f299f
        ParallelRun.one_node_single_infer(
            config,
            catalog_entries,
            target_sources,
            neighbor_map,
            images,
        )
    end
end

end # module AccuracyBenchmark<|MERGE_RESOLUTION|>--- conflicted
+++ resolved
@@ -746,15 +746,10 @@
 end
 
 # Run Celeste with any combination of single/joint inference
-<<<<<<< HEAD
-function run_celeste(config::Configs.Config, catalog_entries, target_sources, images;
-                     use_joint_inference=false)
-=======
 function run_celeste(
     config::Configs.Config, catalog_entries, target_sources, images;
     use_joint_inference=false,
 )
->>>>>>> 434f299f
     neighbor_map = Infer.find_neighbors(target_sources, catalog_entries, images)
     if use_joint_inference
         ParallelRun.one_node_joint_infer(
@@ -765,10 +760,6 @@
             images,
         )
     else
-<<<<<<< HEAD
-        infer_source_callback = DeterministicVI.infer_source
-=======
->>>>>>> 434f299f
         ParallelRun.one_node_single_infer(
             config,
             catalog_entries,

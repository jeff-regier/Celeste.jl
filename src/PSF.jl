module PSF

VERSION < v"0.4.0-dev" && using Docile

import CelesteTypes
import GaussianMixtures


@doc """
Fit a mixture of 2d Gaussians to a PSF image (evaluated at a single point).

Args:
 - psf: An matrix image of the point spread function, e.g. as returned by get_psf_at_point.
 - tol: The target mean sum of squared errors between the MVN fit and the raw psf.
 - max_iter: The maximum number of EM steps to take.

 Returns:
  - A GaussianMixtures.GMM object containing the fit
  - A scaling that minimized the least squares error.

 Use an EM algorithm to fit a mixture of three multivariate normals to the
 point spread function.  Although the psf is continuous-valued, we use EM by
 fitting as if we had gotten psf[x, y] data points at the image location [x, y].
 As of writing weighted data matrices of this form were not supported in GaussianMixtures.

 Note that this is a little incoherent -- we use something like log loss
 to fit the mixture and squared error loss to fit the scale.
""" ->
function fit_psf_gaussians(psf::Array{Float64, 2}; tol = 1e-9, max_iter = 500, verbose=false)

    function sigma_for_gmm(sigma_mat)
        # Returns a matrix suitable for storage in the field gmm.Σ
        Triangular(GaussianMixtures.cholinv(sigma_mat), :U, false)
    end

    # TODO: Is it ok that it is coming up negative in some points?
    if (any(psf .< 0))
        warn("Some psf values are negative.")
        psf[ psf .< 0 ] = 0
    end

    # Data points at which the psf is evaluated in matrix form.
<<<<<<< HEAD
    psf_center = Float64[ (size(psf, i) - 1) / 2 + 1 for i=1:2 ]
    x_prod = [ Float64[i, j] for i=1:size(psf, 1), j=1:size(psf, 2) ]
    x_mat = Float64[ x_row[col] for x_row=x_prod, col=1:2 ]
    x_mat = broadcast(-, x_mat, psf_center')
=======
    x_center = Float64[ (size(psf, 1) - 1) / 2.0 + 1, (size(psf, 2) - 1) / 2.0 + 1 ]
    x_prod = [ Float64[i, j] for i=1:size(psf, 1), j=1:size(psf, 2) ]
    x_mat = Float64[ x_row[col] - x_center[col] for x_row=x_prod, col=1:2 ]
>>>>>>> fc5cea79

    # The function we're trying to match.
    psf_scale = sum(psf)
    psf_mat = Float64[ psf[x_row[1], x_row[2]] / psf_scale for x_row=x_prod ];

    # Use the GaussianMixtures package to evaluate our likelihoods.  In order to
    # avoid automatically choosing an initialization point, hard-code three
    # gaussians for now.  Ignore their initialization, which would not be
    # weighted by the psf.
    gmm = GaussianMixtures.GMM(3, x_mat; kind=:full, nInit=0)

    # Get the scale for the starting point from the whole image.
    psf_starting_var = x_mat' * (x_mat .* psf_mat)

    # Hard-coded initialization.
    gmm.μ[1, :] = Float64[0, 0]
    gmm.Σ[1] = sigma_for_gmm(psf_starting_var)

<<<<<<< HEAD
    gmm.μ[2, :] = -Float64[0.2, 0.2]
    gmm.Σ[2] = sigma_for_gmm(psf_starting_var)

    gmm.μ[3, :] = Float64[0.2, 0.2]
=======
    gmm.μ[2, :] = Float64[-2, -2]
    gmm.Σ[2] = sigma_for_gmm(psf_starting_var)

    gmm.μ[3, :] = Float64[2, 2]
>>>>>>> fc5cea79
    gmm.Σ[3] = sigma_for_gmm(psf_starting_var)

    gmm.w = ones(gmm.n) / gmm.n

    iter = 1
    err_diff = Inf
    last_err = Inf
    fit_done = false

    # post contains the posterior information about the values of the
    # mixture as well as the probabilities of each component.
    post = GaussianMixtures.gmmposterior(gmm, x_mat) 

    while !fit_done
        # Update gmm using last value of post.  post[1] contains
        # posterior probabilities of the indicators.
        z = post[1] .* psf_mat
        z_sum = collect(sum(z, 1))
        new_w = z_sum / sum(z_sum)
        gmm.w = new_w
        for d=1:gmm.n
            if new_w[d] > 1e-6
                new_mean = sum(x_mat .* z[:, d], 1) / z_sum[d]
                x_centered = broadcast(-, x_mat, new_mean)
                x_cov = x_centered' * (x_centered .* z[:, d]) / z_sum[d]

                gmm.μ[d, :] = new_mean
                gmm.Σ[d] = sigma_for_gmm(x_cov)
            else
                warn("Component $d has very small probability.")
            end
        end

        # Get next posterior and check for convergence.  post[2] contains
        # the log densities at each point.
        post = GaussianMixtures.gmmposterior(gmm, x_mat) 
        gmm_fit = exp(post[2]) * gmm.w;
        err = mean((gmm_fit - psf_mat) .^ 2)
        err_diff = abs(last_err - err)
        if verbose
            println("$iter: err=$err err_diff=$err_diff")
        end

        last_err = err
        if isnan(err)
            error("NaN in MVN PSF fit.")
        end

        iter = iter + 1
        if err_diff < tol
            println("Tolerance reached ($err_diff < $tol)")
            fit_done = true
        elseif iter >= max_iter
            warn("PSF MVN fit: max_iter exceeded")
            fit_done = true
        end

        println("Fitting psf: $iter: $err_diff")
    end

    # Get the scaling constant that minimizes the squared error.
    post = GaussianMixtures.gmmposterior(gmm, x_mat) 
    gmm_fit = exp(post[2]) * gmm.w;
    scale = sum(gmm_fit .* psf_mat) / sum(gmm_fit .* gmm_fit)

    gmm, scale
end


@doc """
Convert a GaussianMixtures.GMM object to an array of Celect PsfComponents.

Args:
 - gmm: A GaussianMixtures.GMM object (e.g. as returned by fit_psf_gaussians)

 Returns:
  - An array of PsfComponent objects.
""" ->
function convert_gmm_to_celeste(gmm::GaussianMixtures.GMM, scale::Float64)
    function convert_gmm_component_to_celeste(gmm::GaussianMixtures.GMM, d)
        CelesteTypes.PsfComponent(scale * gmm.w[d],
            collect(GaussianMixtures.means(gmm)[d, :]), GaussianMixtures.covars(gmm)[d])
    end

    CelesteTypes.PsfComponent[ convert_gmm_component_to_celeste(gmm, d) for d=1:gmm.n ]
end


@doc """
Using data from a psField file, evaluate the PSF for a source at given point.

Args:
 - row: The row of the point source (may be a float).
 - col: The column of the point source (may be a float).
 - raw_psf_comp: Raw PSF components (e.g. as read from a psField file)

Returns:
 - An rnrow x rncol image of the PSF at (row, col)

The PSF is represented as a weighted combination of "eigenimages" (stored
in rrows), where the weights vary smoothly across points (row, col) in the image
as a polynomial of the form
weight[k](row, col) = sum_{i,j} cmat[i, j, k] * (rcs * row) ^ i (rcs * col) ^ j
...where row and col are zero-indexed.

This function is based on the function sdss_psf_at_points in astrometry.net:
https://github.com/dstndstn/astrometry.net/blob/master/util/sdss_psf.py
""" ->
function get_psf_at_point(row::Float64, col::Float64,
                          raw_psf_comp::CelesteTypes.RawPSFComponents)

    # This is a coordinate transform to keep the polynomial coefficients
    # to a reasonable size.
    const rcs = 0.001

    # rrows' image data is in the first column a flattened form.
    # The second dimension is the number of eigen images, which should
    # match the number of coefficient arrays.
    cmat = raw_psf_comp.cmat

    k_tot = size(raw_psf_comp.rrows)[2]
    @assert k_tot == size(cmat)[3]

    nrow_b = size(cmat)[1]
    ncol_b = size(cmat)[2]

    # Get the weights.  The row and column are intended to be
    # zero-indexed.
    coeffs_mat = [ ((row - 1) * rcs) ^ i * ((col - 1) * rcs) ^ j for
                    i=0:(nrow_b - 1), j=0:(ncol_b - 1)]
    weight_mat = zeros(k_tot)
    for k = 1:k_tot, i = 1:nrow_b, j = 1:ncol_b
        weight_mat[k] += cmat[i, j, k] * coeffs_mat[i, j]
    end

    # Weight the images in rrows and reshape them into matrix form.
    # It seems I need to convert for reshape to work.  :(
    psf = reshape(sum([ raw_psf_comp.rrows[:, i] * weight_mat[i] for i=1:k_tot]),
                  (convert(Int64, raw_psf_comp.rnrow), convert(Int64, raw_psf_comp.rncol)))

    psf
end

@doc """
Return an image of a Celeste GMM PSF evaluated at rows, cols.

Args:
 - psf_array: The PSF to be evaluated as an array of PsfComponent
 - rows: The rows in the image (usually in pixel coordinates)
 - cols: The column in the image (usually in pixel coordinates)

 Returns:
  - The PSF values at rows and cols.  The default size is the same as
    that returned by get_psf_at_point applied to FITS header values.

Note that the point in the image at which the PSF is evaluated --
that is, the center of the image returned by this function -- is
already implicit in the value of psf_array.
""" ->
function get_psf_at_point(psf_array::Array{CelesteTypes.PsfComponent, 1};
                          rows=collect(-25:25), cols=collect(-25:25))

    function get_psf_value(psf::CelesteTypes.PsfComponent, row::Float64, col::Float64)
        x = Float64[row, col] - psf.xiBar
        (psf.alphaBar * exp(-0.5 * x' * psf.tauBarInv * x - 0.5 * psf.tauBarLd) / (2 * pi))[1]
    end

    [ sum([ get_psf_value(psf, float(row), float(col)) for psf in psf_array ]) for
      row in rows, col in cols ]
end


end<|MERGE_RESOLUTION|>--- conflicted
+++ resolved
@@ -4,6 +4,14 @@
 
 import CelesteTypes
 import GaussianMixtures
+
+@doc """
+Evaluate a gmm object at the data points x_mat.
+""" ->
+function evaluate_gmm(gmm::GaussianMixtures.GMM, x_mat::Array{Float64, 2})
+    post = GaussianMixtures.gmmposterior(gmm, x_mat) 
+    exp(post[2]) * gmm.w;
+end
 
 
 @doc """
@@ -40,16 +48,10 @@
     end
 
     # Data points at which the psf is evaluated in matrix form.
-<<<<<<< HEAD
     psf_center = Float64[ (size(psf, i) - 1) / 2 + 1 for i=1:2 ]
     x_prod = [ Float64[i, j] for i=1:size(psf, 1), j=1:size(psf, 2) ]
     x_mat = Float64[ x_row[col] for x_row=x_prod, col=1:2 ]
     x_mat = broadcast(-, x_mat, psf_center')
-=======
-    x_center = Float64[ (size(psf, 1) - 1) / 2.0 + 1, (size(psf, 2) - 1) / 2.0 + 1 ]
-    x_prod = [ Float64[i, j] for i=1:size(psf, 1), j=1:size(psf, 2) ]
-    x_mat = Float64[ x_row[col] - x_center[col] for x_row=x_prod, col=1:2 ]
->>>>>>> fc5cea79
 
     # The function we're trying to match.
     psf_scale = sum(psf)
@@ -68,17 +70,10 @@
     gmm.μ[1, :] = Float64[0, 0]
     gmm.Σ[1] = sigma_for_gmm(psf_starting_var)
 
-<<<<<<< HEAD
     gmm.μ[2, :] = -Float64[0.2, 0.2]
     gmm.Σ[2] = sigma_for_gmm(psf_starting_var)
 
     gmm.μ[3, :] = Float64[0.2, 0.2]
-=======
-    gmm.μ[2, :] = Float64[-2, -2]
-    gmm.Σ[2] = sigma_for_gmm(psf_starting_var)
-
-    gmm.μ[3, :] = Float64[2, 2]
->>>>>>> fc5cea79
     gmm.Σ[3] = sigma_for_gmm(psf_starting_var)
 
     gmm.w = ones(gmm.n) / gmm.n

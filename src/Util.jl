# written by Jeffrey Regier
# jeff [at] stat [dot] berkeley [dot] edu

module Util

export matvec222

function matvec222(mat::Matrix, vec::Vector)
<<<<<<< HEAD
        # x' A x in a slightly more efficient form.
	(mat[1,1] * vec[1] + mat[1,2] * vec[2]) * vec[1] + 
			(mat[2,1] * vec[1] + mat[2,2] * vec[2]) * vec[2]
end

function get_bvn_cov(ab::Float64, angle::Float64, scale::Float64)
        # Unpack a rotation-parameterized BVN covariance matrix.
#	@assert -pi/2 <= angle < pi/2
	@assert 0 < scale
	@assert 0 < ab <= 1.
	cp, sp = cos(angle), sin(angle)
	R = [[cp -sp], [sp cp]]  # rotates
	D = diagm([1., ab])  # shrinks the minor axis
	W = scale * D * R'
	W' * W  # XiXi
=======
    (mat[1,1] * vec[1] + mat[1,2] * vec[2]) * vec[1] +
            (mat[2,1] * vec[1] + mat[2,2] * vec[2]) * vec[2]
end

function get_bvn_cov(ab::Float64, angle::Float64, scale::Float64)
    #@assert -pi/2 <= angle < pi/2
    @assert 0 < scale
    @assert 0 < ab <= 1.
    cp, sp = cos(angle), sin(angle)
    R = [[cp -sp], [sp cp]]  # rotates
    D = diagm([1., ab])  # shrinks the minor axis
    W = scale * D * R'
    W' * W  # XiXi
>>>>>>> 0fed04eb
end

end<|MERGE_RESOLUTION|>--- conflicted
+++ resolved
@@ -6,28 +6,13 @@
 export matvec222
 
 function matvec222(mat::Matrix, vec::Vector)
-<<<<<<< HEAD
-        # x' A x in a slightly more efficient form.
-	(mat[1,1] * vec[1] + mat[1,2] * vec[2]) * vec[1] + 
-			(mat[2,1] * vec[1] + mat[2,2] * vec[2]) * vec[2]
-end
-
-function get_bvn_cov(ab::Float64, angle::Float64, scale::Float64)
-        # Unpack a rotation-parameterized BVN covariance matrix.
-#	@assert -pi/2 <= angle < pi/2
-	@assert 0 < scale
-	@assert 0 < ab <= 1.
-	cp, sp = cos(angle), sin(angle)
-	R = [[cp -sp], [sp cp]]  # rotates
-	D = diagm([1., ab])  # shrinks the minor axis
-	W = scale * D * R'
-	W' * W  # XiXi
-=======
+    # x' A x in a slightly more efficient form.
     (mat[1,1] * vec[1] + mat[1,2] * vec[2]) * vec[1] +
             (mat[2,1] * vec[1] + mat[2,2] * vec[2]) * vec[2]
 end
 
 function get_bvn_cov(ab::Float64, angle::Float64, scale::Float64)
+    # Unpack a rotation-parameterized BVN covariance matrix.
     #@assert -pi/2 <= angle < pi/2
     @assert 0 < scale
     @assert 0 < ab <= 1.
@@ -36,7 +21,6 @@
     D = diagm([1., ab])  # shrinks the minor axis
     W = scale * D * R'
     W' * W  # XiXi
->>>>>>> 0fed04eb
 end
 
 end
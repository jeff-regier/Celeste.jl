--- conflicted
+++ resolved
@@ -21,10 +21,6 @@
         fits = FITS(filename)
         hdr = read_header(fits[1])
         original_pixels = read(fits[1])
-<<<<<<< HEAD
-        hdr = read_header(fits[1])
-=======
->>>>>>> fac5cf07
         close(fits)
         dn = original_pixels / hdr["CALIB"] + hdr["SKY"]
         nelec = float(int(dn * hdr["GAIN"]))
@@ -134,12 +130,8 @@
 end
 
 
-<<<<<<< HEAD
-
-
-
-function load_field(field_dir, run_num::ASCIIString,
-                    camcol_num::ASCIIString, frame_num::ASCIIString)
+#=
+function load_field(field_dir, run_num, camcol_num, frame_num)
     pf_filename = "$field_dir/photoField-$run_num-$camcol_num.fits"
     pf_fits_raw = fits_open_table(pf_filename)
 
@@ -160,10 +152,11 @@
     function fetch_image(b)
         b_letter = ['u', 'g', 'r', 'i', 'z'][b]
         img_filename = "$field_dir/frame-$b_letter-$run_num-$camcol_num-$frame_num.fits"
+
         img_fits = FITS(img_filename)
         original_pixels = read(img_fits[1])
-        img_hdr1 = read_header(img_fits[1])
-        img_hdr2 = read_header(img_fits[2])
+        img_hdr1 = readheader(img_fits[1])
+        img_hdr2 = readheader(img_fits[2])
         close(img_fits)
 
         img_fits_raw = fits_open_file(img_filename)
@@ -182,7 +175,7 @@
         stamp_id = "164.4311-39.0359"
         filename = "$package_dat/stamp-$b_letter-$stamp_id.fits"
         fits = FITS(filename)
-        hdr = read_header(fits[1])
+        hdr = readheader(fits[1])
         close(fits)
 
         dn = original_pixels / img_hdr1["NMGY"] + median(allsky)
@@ -204,17 +197,13 @@
         H, W = size(original_pixels)
         iota = hdr["GAIN"] / hdr["CALIB"]
         epsilon = hdr["SKY"] * hdr["CALIB"]
-
-        # TODO: Is a frame_num a field_num? 
-        Image(H, W, nelec, b, wcs, epsilon, iota, psf,
-            parse(run_num), parse(camcol_num), parse(frame_num))
+        Image(H, W, nelec, b, wcs, epsilon, iota, psf)
     end
 
     blob = map(fetch_image, 1:5)
 end
 
-function load_catalog(field_dir, run_num::ASCIIString,
-        camcol_num::ASCIIString, frame_num::ASCIIString)
+function load_catalog(field_dir, run_num, camcol_num, frame_num)
     function common_catalog(cat_str)
         @assert cat_str == "star" || cat_str == "gal"
         cat_file = "$field_dir/calibObj-$run_num-$camcol_num-$cat_str.fits"
@@ -244,7 +233,6 @@
                     for i in 1:length(gal_range)]
     vcat(star_cat, gal_cat)
 end
-
-=======
->>>>>>> fac5cf07
-end
+=#
+
+end

--- conflicted
+++ resolved
@@ -114,11 +114,7 @@
 
 function gen_three_body_dataset(; perturb=true)
     srand(1)
-<<<<<<< HEAD
-    blob0 = Images.load_stamp_blob(dat_dir, "164.4311-39.0359");
-=======
     blob0 = SkyImages.load_stamp_blob(dat_dir, "164.4311-39.0359")
->>>>>>> 0200468d
     for b in 1:5
         blob0[b].H, blob0[b].W = 112, 238
         blob0[b].wcs = WCS.wcs_id

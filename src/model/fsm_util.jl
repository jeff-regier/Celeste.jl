"""
Convolve the current locations and galaxy shapes with the PSF.  If
calculate_derivs is true, also calculate derivatives and hessians for
active sources.

Args:
 - S (formerly from ElboArgs)
 - patches (formerly from ElboArgs)
 - vp: (formerly from ElboArgs)
 - active_sources (formerly from ElboArgs)
 - psf_K: Number of psf components (psf from patches object)
 - n: the image id (not the band)
 - calculate_derivs: Whether to calculate derivatives for active sources.
 - calculate_hessian

Returns:
 - star_mcs: An array of BvnComponents with indices
    - PSF component
    - Source (index within active_sources)
 - gal_mcs: An array of BvnComponents with indices
    - PSF component
    - Galaxy component
    - Galaxy type
    - Source (index within active_sources)
  Hessians are only populated for s in ea.active_sources.
"""
function load_bvn_mixtures{NumType <: Number}(
                    S::Int64,
                    patches::Matrix{SkyPatch},
                    source_params::Vector{Vector{NumType}},
                    active_sources::Vector{Int},
                    psf_K::Int64,
                    n::Int;
                    calculate_derivs::Bool=true,
                    calculate_hessian::Bool=true)
    star_mcs = Array(BvnComponent{NumType}, psf_K, S)
    gal_mcs = Array(GalaxyCacheComponent{NumType}, psf_K, 8, 2, S)

    # TODO: do not keep any derviative information if the sources are not in
    # active_sources.
    for s in 1:S
        psf = patches[s, n].psf
        sp  = source_params[s]

        # TODO: it's a lucky coincidence that lidx.u = ids.u.
        # That's why this works when called from both log_prob.jl with `sp`
        # and elbo_objective.jl with `vp`.
        # We need a safer way to let both methods call this method.
        world_loc = sp[lidx.u]
        m_pos = Model.linear_world_to_pix(patches[s, n].wcs_jacobian,
                                          patches[s, n].center,
                                          patches[s, n].pixel_center, world_loc)

        # Convolve the star locations with the PSF.
        for k in 1:psf_K
            pc = psf[k]
            mean_s = @SVector NumType[pc.xiBar[1] + m_pos[1], pc.xiBar[2] + m_pos[2]]
            star_mcs[k, s] =
              BvnComponent{NumType}(
                mean_s, pc.tauBar, pc.alphaBar, false)
        end

        # Convolve the galaxy representations with the PSF.
        for i = 1:2 # i indexes dev vs exp galaxy types.
            e_dev_dir = (i == 1) ? 1. : -1.
            e_dev_i = (i == 1) ? sp[lidx.e_dev] : 1. - sp[lidx.e_dev]

            # Galaxies of type 1 have 8 components, and type 2 have 6 components.
            for j in 1:[8,6][i]
                for k = 1:psf_K
                    gal_mcs[k, j, i, s] = GalaxyCacheComponent(
                        e_dev_dir, e_dev_i, galaxy_prototypes[i][j], psf[k],
                        m_pos,
                        sp[lidx.e_axis], sp[lidx.e_angle], sp[lidx.e_scale],
                        calculate_derivs && (s in active_sources),
                        calculate_hessian)
                end
            end
        end
    end

    star_mcs, gal_mcs
end


type ModelIntermediateVariables{NumType <: Number}

    bvn_derivs::BivariateNormalDerivatives{NumType}

    # Vectors of star and galaxy bvn quantities from all sources for a pixel.
    # The vector has one element for each active source, in the same order
    # as ea.active_sources.

    # TODO: you can treat this the same way as E_G_s and not keep a vector around.
    fs0m_vec::Vector{SensitiveFloat{StarPosParams, NumType}}
    fs1m_vec::Vector{SensitiveFloat{GalaxyPosParams, NumType}}


    # Pre-allocated memory for the gradient and Hessian of combine functions.
    combine_grad::Vector{NumType}
    combine_hess::Matrix{NumType}

    # If false, do not calculate hessians or derivatives.
    calculate_derivs::Bool

    # If false, do not calculate hessians.
    calculate_hessian::Bool
end

"""
Args:
    - S: The total number of sources
    - num_active_sources: The number of actives sources (with deriviatives)
    - calculate_derivs: If false, only calculate values
    - calculate_hessian: If false, only calculate gradients. Note that if
                calculate_derivs = false, then hessians will not be
                calculated irrespective of the value of calculate_hessian.
"""
function ModelIntermediateVariables(NumType::DataType,
                                    S::Int,
                                    num_active_sources::Int;
                                    calculate_derivs::Bool=true,
                                    calculate_hessian::Bool=true)
    @assert NumType <: Number

    bvn_derivs = BivariateNormalDerivatives{NumType}(NumType)

    # fs0m and fs1m accumulate contributions from all bvn components
    # for a given source.
    fs0m_vec = Array(SensitiveFloat{StarPosParams, NumType}, S)
    fs1m_vec = Array(SensitiveFloat{GalaxyPosParams, NumType}, S)
    for s = 1:S
        fs0m_vec[s] = zero_sensitive_float(StarPosParams, NumType)
        fs1m_vec[s] = zero_sensitive_float(GalaxyPosParams, NumType)
    end

    combine_grad = zeros(NumType, 2)
    combine_hess = zeros(NumType, 2, 2)

    ModelIntermediateVariables{NumType}(
        bvn_derivs, fs0m_vec, fs1m_vec,
        combine_grad, combine_hess,
        calculate_derivs, calculate_hessian)
end


"""
Populate fs0m and fs1m for source s in the a given pixel.

Non-obvious args:
    ...
    - s: The source index in star_mcs and gal_mcs
    - x: The pixel location in the image
    ...
"""
function populate_gal_fsm!{NumType <: Number}(
                    bvn_derivs::BivariateNormalDerivatives{NumType},
                    fs1m::SensitiveFloat{GalaxyPosParams, NumType},
                    mv_calculate_derivs::Bool,
                    mv_calculate_hessian::Bool,
                    s::Int,
                    x::SVector{2,Float64},
                    is_active_source::Bool,
                    num_allowed_sd::Float64,
                    wcs_jacobian::Matrix{Float64},
                    gal_mcs::Array{GalaxyCacheComponent{NumType}, 4})
    calculate_hessian =
<<<<<<< HEAD
        mv_calculate_hessian && mv_calculate_derivs && active_source
=======
        mv_calculate_hessian && mv_calculate_derivs && is_active_source

    clear!(fs0m, calculate_hessian)
    for k = 1:size(star_mcs, 1) # PSF component
        if (num_allowed_sd == Inf ||
            check_point_close_to_bvn(star_mcs[k, s], x, num_allowed_sd))
            accum_star_pos!(
                bvn_derivs, fs0m,
                mv_calculate_derivs,
                mv_calculate_hessian,
                star_mcs[k, s], x, wcs_jacobian, is_active_source)
        end
    end

>>>>>>> 78f8de6b
    clear!(fs1m, calculate_hessian)
    for i = 1:2 # Galaxy types
        for j in 1:8 # Galaxy component
            # If i == 2 then there are only six galaxy components.
            if (i == 1) || (j <= 6)
                for k = 1:size(gal_mcs, 1) # PSF component
                    if (num_allowed_sd == Inf ||
                        check_point_close_to_bvn(
                            gal_mcs[k, j, i, s].bmc, x, num_allowed_sd))
                        accum_galaxy_pos!(
                            bvn_derivs, fs1m,
                            mv_calculate_derivs,
                            mv_calculate_hessian,
                            gal_mcs[k, j, i, s], x, wcs_jacobian,
                            is_active_source)
                    end
                end
            end
        end
    end
end


"""
Populate fs0m and fs1m for source s in the a given pixel.

Non-obvious args:
    ...
    - s: The source index in star_mcs and gal_mcs
    - x: The pixel location in the image
    ...
"""
function populate_fsm!{NumType <: Number}(
                    bvn_derivs::BivariateNormalDerivatives{NumType},
                    fs0m::SensitiveFloat{StarPosParams, NumType},
                    fs1m::SensitiveFloat{GalaxyPosParams, NumType},
                    mv_calculate_derivs::Bool,
                    mv_calculate_hessian::Bool,
                    s::Int,
                    x::SVector{2,Float64},
                    active_source::Bool,
                    num_allowed_sd::Float64,
                    wcs_jacobian::Matrix{Float64},
                    gal_mcs::Array{GalaxyCacheComponent{NumType}, 4},
                    star_mcs::Array{BvnComponent{NumType}, 2})
    calculate_hessian =
        mv_calculate_hessian && mv_calculate_derivs && active_source

    clear!(fs0m, calculate_hessian)
    for k = 1:size(star_mcs, 1) # PSF component
        if (num_allowed_sd == Inf ||
            check_point_close_to_bvn(star_mcs[k, s], x, num_allowed_sd))
            accum_star_pos!(
                bvn_derivs, fs0m,
                mv_calculate_derivs,
                mv_calculate_hessian,
                star_mcs[k, s], x, wcs_jacobian, active_source)
        end
    end

    populate_gal_fsm!(bvn_derivs, fs1m, mv_calculate_derivs, mv_calculate_hessian,
                      s, x, active_source, num_allowed_sd, wcs_jacobian, gal_mcs)
end


function populate_fsm_vecs!{NumType <: Number}(
                    bvn_derivs::BivariateNormalDerivatives{NumType},
                    fs0m_vec::Vector{SensitiveFloat{StarPosParams, NumType}},
                    fs1m_vec::Vector{SensitiveFloat{GalaxyPosParams, NumType}},
                    mv_calculate_derivs::Bool,
                    mv_calculate_hessian::Bool,
                    patches::Matrix{SkyPatch},
                    active_sources::Vector{Int},
                    num_allowed_sd::Float64,
                    n::Int, h::Int, w::Int,
                    gal_mcs::Array{GalaxyCacheComponent{NumType}, 4},
                    star_mcs::Array{BvnComponent{NumType}, 2})
    @inbounds for s in 1:size(patches, 1)
        p = patches[s,n]

        h2 = h - p.bitmap_corner[1]
        w2 = w - p.bitmap_corner[2]

        H2, W2 = size(p.active_pixel_bitmap)

        if 1 <= h2 <= H2 && 1 <= w2 < W2 && p.active_pixel_bitmap[h2, w2]
            hw = SVector{2,Float64}(h, w)
            is_active_source = s in active_sources  # fast?

            populate_fsm!(bvn_derivs, fs0m_vec[s], fs1m_vec[s],
                          mv_calculate_derivs, mv_calculate_hessian,
                          s, hw, is_active_source,
                          num_allowed_sd,
                          p.wcs_jacobian,
                          gal_mcs, star_mcs)
        end
    end
end


"""
Add the contributions of a star's bivariate normal term to the ELBO,
by updating elbo_vars.fs0m_vec[s] in place.

Args:
    - bvn_derivs: (formerly from elbo_vars)
    - fs0m_vec: vector of sensitive floats, populated by this method
    - calculate_derivs: the and of is_active_source and formerly elbo_vars.calculate_derivs
    - calculate_hessian: elbo_vars: Elbo intermediate values.
    - s: The index of the current source in 1:S
    - bmc: The component to be added
    - x: An offset for the component in pixel coordinates (e.g. a pixel location)
    - wcs_jacobian: The jacobian of the function pixel = F(world) at this location.

Returns:
    Updates elbo_vars.fs0m_vec[s] in place.
"""
function accum_star_pos!{NumType <: Number}(
                    bvn_derivs::BivariateNormalDerivatives{NumType},
                    fs0m::SensitiveFloat{StarPosParams, NumType},
                    calculate_derivs::Bool,
                    calculate_hessian::Bool,
                    bmc::BvnComponent{NumType},
                    x::SVector{2,Float64},
                    wcs_jacobian::Array{Float64, 2},
                    is_active_source::Bool)
    eval_bvn_pdf!(bvn_derivs, bmc, x)

    if calculate_derivs && is_active_source
        get_bvn_derivs!(bvn_derivs, bmc, true, false)
    end

    fs0m.v[1] += bvn_derivs.f_pre[1]

    if calculate_derivs && is_active_source
        transform_bvn_ux_derivs!(bvn_derivs, wcs_jacobian, calculate_hessian)
        bvn_u_d = bvn_derivs.bvn_u_d
        bvn_uu_h = bvn_derivs.bvn_uu_h

        # Accumulate the derivatives.
        for u_id in 1:2
            fs0m.d[star_ids.u[u_id]] += bvn_derivs.f_pre[1] * bvn_u_d[u_id]
        end

        if calculate_hessian
            # Hessian terms involving only the location parameters.
            # TODO: redundant term
            for u_id1 in 1:2, u_id2 in 1:2
                fs0m.h[star_ids.u[u_id1], star_ids.u[u_id2]] +=
                    bvn_derivs.f_pre[1] * (bvn_uu_h[u_id1, u_id2] +
                    bvn_u_d[u_id1] * bvn_u_d[u_id2])
            end
        end
    end
end


"""
Add the contributions of a galaxy component term to the ELBO by
updating fs1m in place.

Returns:
    Updates fs1m in place.
"""
function accum_galaxy_pos!{NumType <: Number}(
                    bvn_derivs::BivariateNormalDerivatives{NumType},
                    fs1m::SensitiveFloat{GalaxyPosParams, NumType},
                    calculate_derivs::Bool,
                    calculate_hessian::Bool,
                    gcc::GalaxyCacheComponent{NumType},
                    x::SVector{2,Float64},
                    wcs_jacobian::Array{Float64, 2},
                    is_active_source::Bool)
    eval_bvn_pdf!(bvn_derivs, gcc.bmc, x)
    f = bvn_derivs.f_pre[1] * gcc.e_dev_i
    fs1m.v[1] += f

    if calculate_derivs && is_active_source

        get_bvn_derivs!(bvn_derivs, gcc.bmc,
            calculate_hessian, calculate_hessian)
        transform_bvn_derivs!(
            bvn_derivs, gcc.sig_sf, wcs_jacobian, calculate_hessian)

        bvn_u_d = bvn_derivs.bvn_u_d
        bvn_uu_h = bvn_derivs.bvn_uu_h
        bvn_s_d = bvn_derivs.bvn_s_d
        bvn_ss_h = bvn_derivs.bvn_ss_h
        bvn_us_h = bvn_derivs.bvn_us_h

        # Accumulate the derivatives.
        for u_id in 1:2
            fs1m.d[gal_ids.u[u_id]] += f * bvn_u_d[u_id]
        end

        for gal_id in 1:length(gal_shape_ids)
            fs1m.d[gal_shape_alignment[gal_id]] += f * bvn_s_d[gal_id]
        end

        # The e_dev derivative. e_dev just scales the entire component.
        # The direction is positive or negative depending on whether this
        # is an exp or dev component.
        fs1m.d[gal_ids.e_dev] += gcc.e_dev_dir * bvn_derivs.f_pre[1]

        if calculate_hessian
            # The Hessians:

            # Hessian terms involving only the shape parameters.
            for shape_id1 in 1:length(gal_shape_ids)
                for shape_id2 in 1:length(gal_shape_ids)
                    s1 = gal_shape_alignment[shape_id1]
                    s2 = gal_shape_alignment[shape_id2]
                    fs1m.h[s1, s2] +=
                        f * (bvn_ss_h[shape_id1, shape_id2] +
                                 bvn_s_d[shape_id1] * bvn_s_d[shape_id2])
                end
            end

            # Hessian terms involving only the location parameters.
            for u_id1 in 1:2, u_id2 in 1:2
                u1 = gal_ids.u[u_id1]
                u2 = gal_ids.u[u_id2]
                fs1m.h[u1, u2] +=
                    f * (bvn_uu_h[u_id1, u_id2] + bvn_u_d[u_id1] * bvn_u_d[u_id2])
            end

            # Hessian terms involving both the shape and location parameters.
            for u_id in 1:2, shape_id in 1:length(gal_shape_ids)
                ui = gal_ids.u[u_id]
                si = gal_shape_alignment[shape_id]
                fs1m.h[ui, si] +=
                    f * (bvn_us_h[u_id, shape_id] + bvn_u_d[u_id] * bvn_s_d[shape_id])
                fs1m.h[si, ui] = fs1m.h[ui, si]
            end

            # Do the e_dev hessian terms.
            devi = gal_ids.e_dev
            for u_id in 1:2
                ui = gal_ids.u[u_id]
                fs1m.h[ui, devi] +=
                    bvn_derivs.f_pre[1] * gcc.e_dev_dir * bvn_u_d[u_id]
                fs1m.h[devi, ui] = fs1m.h[ui, devi]
            end
            for shape_id in 1:length(gal_shape_ids)
                si = gal_shape_alignment[shape_id]
                fs1m.h[si, devi] +=
                    bvn_derivs.f_pre[1] * gcc.e_dev_dir * bvn_s_d[shape_id]
                fs1m.h[devi, si] = fs1m.h[si, devi]
            end
        end # if calculate hessian
    end # if is_active_source

end<|MERGE_RESOLUTION|>--- conflicted
+++ resolved
@@ -160,29 +160,12 @@
                     mv_calculate_hessian::Bool,
                     s::Int,
                     x::SVector{2,Float64},
-                    is_active_source::Bool,
+                    active_source::Bool,
                     num_allowed_sd::Float64,
                     wcs_jacobian::Matrix{Float64},
                     gal_mcs::Array{GalaxyCacheComponent{NumType}, 4})
     calculate_hessian =
-<<<<<<< HEAD
         mv_calculate_hessian && mv_calculate_derivs && active_source
-=======
-        mv_calculate_hessian && mv_calculate_derivs && is_active_source
-
-    clear!(fs0m, calculate_hessian)
-    for k = 1:size(star_mcs, 1) # PSF component
-        if (num_allowed_sd == Inf ||
-            check_point_close_to_bvn(star_mcs[k, s], x, num_allowed_sd))
-            accum_star_pos!(
-                bvn_derivs, fs0m,
-                mv_calculate_derivs,
-                mv_calculate_hessian,
-                star_mcs[k, s], x, wcs_jacobian, is_active_source)
-        end
-    end
-
->>>>>>> 78f8de6b
     clear!(fs1m, calculate_hessian)
     for i = 1:2 # Galaxy types
         for j in 1:8 # Galaxy component
@@ -197,7 +180,7 @@
                             mv_calculate_derivs,
                             mv_calculate_hessian,
                             gal_mcs[k, j, i, s], x, wcs_jacobian,
-                            is_active_source)
+                            active_source)
                     end
                 end
             end
@@ -223,13 +206,13 @@
                     mv_calculate_hessian::Bool,
                     s::Int,
                     x::SVector{2,Float64},
-                    active_source::Bool,
+                    is_active_source::Bool,
                     num_allowed_sd::Float64,
                     wcs_jacobian::Matrix{Float64},
                     gal_mcs::Array{GalaxyCacheComponent{NumType}, 4},
                     star_mcs::Array{BvnComponent{NumType}, 2})
     calculate_hessian =
-        mv_calculate_hessian && mv_calculate_derivs && active_source
+        mv_calculate_hessian && mv_calculate_derivs && is_active_source
 
     clear!(fs0m, calculate_hessian)
     for k = 1:size(star_mcs, 1) # PSF component
@@ -239,7 +222,7 @@
                 bvn_derivs, fs0m,
                 mv_calculate_derivs,
                 mv_calculate_hessian,
-                star_mcs[k, s], x, wcs_jacobian, active_source)
+                star_mcs[k, s], x, wcs_jacobian, is_active_source)
         end
     end
 

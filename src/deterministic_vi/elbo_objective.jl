"""
Calculate the contributions of a single source for a single pixel to
the sensitive floats E_G_s and var_G_s, which are cleared and updated in place.

Args:
    - elbo_vars: Elbo intermediate values, with updated fs1m_vec and fs0m_vec.
    - ea: Model parameters
    - E_G_s, var_G_s: The expectation  and variance of the brightnesses of this
          source at this pixel, updated in place.
    - fs0m, fs1m: The star and galaxy shape parameters for this source at
          this pixel.
    - sb: Source brightnesse
    - s: The source, in 1:ea.S
    - b: The band

Returns:
    Updates E_G_s and var_G_s in place with the brightness
    for this source at this pixel.
"""
function calculate_source_pixel_brightness!{NumType <: Number}(
                    elbo_vars::ElboIntermediateVariables{NumType},
                    ea::ElboArgs{NumType},
                    E_G_s::SensitiveFloat{CanonicalParams, NumType},
                    var_G_s::SensitiveFloat{CanonicalParams, NumType},
                    fs0m::SensitiveFloat{StarPosParams, NumType},
                    fs1m::SensitiveFloat{GalaxyPosParams, NumType},
                    sb::SourceBrightness{NumType},
                    b::Int, s::Int,
                    is_active_source::Bool)
    E_G2_s = elbo_vars.E_G2_s

    clear_hessian = elbo_vars.calculate_hessian && elbo_vars.calculate_derivs
    clear!(E_G_s, clear_hessian)
    clear!(E_G2_s, clear_hessian)

    @inbounds for i in 1:Ia # Stars and galaxies
        fsm_i = (i == 1) ? fs0m : fs1m
        a_i = ea.vp[s][ids.a[i, 1]]

        lf = sb.E_l_a[b, i].v[1] * fsm_i.v[1]
        llff = sb.E_ll_a[b, i].v[1] * fsm_i.v[1]^2

        E_G_s.v[1] += a_i * lf
        E_G2_s.v[1] += a_i * llff

        # Only calculate derivatives for active sources.
        if is_active_source && elbo_vars.calculate_derivs
            ######################
            # Gradients.

            E_G_s.d[ids.a[i, 1], 1] += lf
            E_G2_s.d[ids.a[i, 1], 1] += llff

            p0_shape = shape_standard_alignment[i]
            p0_bright = brightness_standard_alignment[i]
            u_ind = i == 1 ? star_ids.u : gal_ids.u

            # Derivatives with respect to the spatial parameters
            for p0_shape_ind in 1:length(p0_shape)
                E_G_s.d[p0_shape[p0_shape_ind], 1] +=
                    sb.E_l_a[b, i].v[1] * a_i * fsm_i.d[p0_shape_ind, 1]
                E_G2_s.d[p0_shape[p0_shape_ind], 1] +=
                    sb.E_ll_a[b, i].v[1] * 2 * fsm_i.v[1] * a_i * fsm_i.d[p0_shape_ind, 1]
            end

            # Derivatives with respect to the brightness parameters.
            for p0_bright_ind in 1:length(p0_bright)
                E_G_s.d[p0_bright[p0_bright_ind], 1] +=
                    a_i * fsm_i.v[1] * sb.E_l_a[b, i].d[p0_bright_ind, 1]
                E_G2_s.d[p0_bright[p0_bright_ind], 1] +=
                    a_i * (fsm_i.v[1]^2) * sb.E_ll_a[b, i].d[p0_bright_ind, 1]
            end

            if elbo_vars.calculate_hessian
                ######################
                # Hessians.

                # Data structures to accumulate certain submatrices of the Hessian.
                E_G_s_hsub = elbo_vars.E_G_s_hsub_vec[i]
                E_G2_s_hsub = elbo_vars.E_G2_s_hsub_vec[i]

                # The (a, a) block of the hessian is zero.

                # The (bright, bright) block:
                for p0_ind1 in 1:length(p0_bright), p0_ind2 in 1:length(p0_bright)
                    # TODO: time consuming **************
                    E_G_s.h[p0_bright[p0_ind1], p0_bright[p0_ind2]] =
                        a_i * sb.E_l_a[b, i].h[p0_ind1, p0_ind2] * fsm_i.v[1]
                    E_G2_s.h[p0_bright[p0_ind1], p0_bright[p0_ind2]] =
                        (fsm_i.v[1]^2) * a_i * sb.E_ll_a[b, i].h[p0_ind1, p0_ind2]
                end

                # The (shape, shape) block:
                p1, p2 = size(E_G_s_hsub.shape_shape)
                for ind1 = 1:p1, ind2 = 1:p2
                    E_G_s_hsub.shape_shape[ind1, ind2] =
                        a_i * sb.E_l_a[b, i].v[1] * fsm_i.h[ind1, ind2]
                    E_G2_s_hsub.shape_shape[ind1, ind2] =
                        2 * a_i * sb.E_ll_a[b, i].v[1] * (
                            fsm_i.v[1] * fsm_i.h[ind1, ind2] +
                            fsm_i.d[ind1, 1] * fsm_i.d[ind2, 1])
                end

                # The u_u submatrix of this assignment will be overwritten after
                # the loop.
                for p0_ind1 in 1:length(p0_shape), p0_ind2 in 1:length(p0_shape)
                    E_G_s.h[p0_shape[p0_ind1], p0_shape[p0_ind2]] =
                        a_i * sb.E_l_a[b, i].v[1] * fsm_i.h[p0_ind1, p0_ind2]
                    E_G2_s.h[p0_shape[p0_ind1], p0_shape[p0_ind2]] =
                        E_G2_s_hsub.shape_shape[p0_ind1, p0_ind2]
                end

                # Since the u_u submatrix is not disjoint between different i, accumulate
                # it separate and add it at the end.
                for u_ind1 = 1:2, u_ind2 = 1:2
                    E_G_s_hsub.u_u[u_ind1, u_ind2] =
                        E_G_s_hsub.shape_shape[u_ind[u_ind1], u_ind[u_ind2]]
                    E_G2_s_hsub.u_u[u_ind1, u_ind2] =
                        E_G2_s_hsub.shape_shape[u_ind[u_ind1], u_ind[u_ind2]]
                end

                # All other terms are disjoint between different i and don't involve
                # addition, so we can just assign their values (which is efficient in
                # native julia).

                # The (a, bright) blocks:
                for p0_ind in 1:length(p0_bright)
                    E_G_s.h[p0_bright[p0_ind], ids.a[i, 1]] =
                        fsm_i.v[1] * sb.E_l_a[b, i].d[p0_ind, 1]
                    E_G2_s.h[p0_bright[p0_ind], ids.a[i, 1]] =
                        (fsm_i.v[1] ^ 2) * sb.E_ll_a[b, i].d[p0_ind, 1]
                    E_G_s.h[ids.a[i, 1], p0_bright[p0_ind]] =
                        E_G_s.h[p0_bright[p0_ind], ids.a[i, 1]]
                    E_G2_s.h[ids.a[i, 1], p0_bright[p0_ind]] =
                        E_G2_s.h[p0_bright[p0_ind], ids.a[i, 1]]
                end

                # The (a, shape) blocks.
                for p0_ind in 1:length(p0_shape)
                    E_G_s.h[p0_shape[p0_ind], ids.a[i, 1]] =
                        sb.E_l_a[b, i].v[1] * fsm_i.d[p0_ind, 1]
                    E_G2_s.h[p0_shape[p0_ind], ids.a[i, 1]] =
                        sb.E_ll_a[b, i].v[1] * 2 * fsm_i.v[1] * fsm_i.d[p0_ind, 1]
                    E_G_s.h[ids.a[i, 1], p0_shape[p0_ind]] =
                        E_G_s.h[p0_shape[p0_ind], ids.a[i, 1]]
                    E_G2_s.h[ids.a[i, 1], p0_shape[p0_ind]] =
                        E_G2_s.h[p0_shape[p0_ind], ids.a[i, 1]]
                end

                for ind_b in 1:length(p0_bright), ind_s in 1:length(p0_shape)
                    E_G_s.h[p0_bright[ind_b], p0_shape[ind_s]] =
                        a_i * sb.E_l_a[b, i].d[ind_b, 1] * fsm_i.d[ind_s, 1]
                    E_G2_s.h[p0_bright[ind_b], p0_shape[ind_s]] =
                        2 * a_i * sb.E_ll_a[b, i].d[ind_b, 1] * fsm_i.v[1] * fsm_i.d[ind_s]

                    E_G_s.h[p0_shape[ind_s], p0_bright[ind_b]] =
                        E_G_s.h[p0_bright[ind_b], p0_shape[ind_s]]
                    E_G2_s.h[p0_shape[ind_s], p0_bright[ind_b]] =
                        E_G2_s.h[p0_bright[ind_b], p0_shape[ind_s]]
                end
            end # if calculate hessian
        end # if calculate derivatives
    end # i loop

    @inbounds if elbo_vars.calculate_hessian
        # Accumulate the u Hessian. u is the only parameter that is shared between
        # different values of i.

        # This is
        # for i = 1:Ia
        #     E_G_u_u_hess += elbo_vars.E_G_s_hsub_vec[i].u_u
        #     E_G2_u_u_hess += elbo_vars.E_G2_s_hsub_vec[i].u_u
        # end
        # For each value in 1:Ia, written this way for speed.
        @assert Ia == 2
        for u_ind1 = 1:2, u_ind2 = 1:2
            E_G_s.h[ids.u[u_ind1], ids.u[u_ind2]] =
            elbo_vars.E_G_s_hsub_vec[1].u_u[u_ind1, u_ind2] +
            elbo_vars.E_G_s_hsub_vec[2].u_u[u_ind1, u_ind2]

            E_G2_s.h[ids.u[u_ind1], ids.u[u_ind2]] =
                elbo_vars.E_G2_s_hsub_vec[1].u_u[u_ind1, u_ind2] +
                elbo_vars.E_G2_s_hsub_vec[2].u_u[u_ind1, u_ind2]
        end
    end

    calculate_var_G_s!(elbo_vars, E_G_s, E_G2_s, var_G_s, is_active_source)
end


"""
Calculate the variance var_G_s as a function of (E_G_s, E_G2_s).

Args:
    - elbo_vars: Elbo intermediate values.
    - E_G_s: The expected brightness for a source
    - E_G2_s: The expected squared brightness for a source
    - var_G_s: Updated in place.  The variance of the brightness of a source.
    - is_active_source: Whether this is an active source that requires derivatives

Returns:
    Updates var_G_s in place.
"""
function calculate_var_G_s!{NumType <: Number}(
                    elbo_vars::ElboIntermediateVariables{NumType},
                    E_G_s::SensitiveFloat{CanonicalParams, NumType},
                    E_G2_s::SensitiveFloat{CanonicalParams, NumType},
                    var_G_s::SensitiveFloat{CanonicalParams, NumType},
                    is_active_source::Bool)
    clear!(var_G_s,
           elbo_vars.calculate_hessian &&
           elbo_vars.calculate_derivs && is_active_source)

    var_G_s.v[1] = E_G2_s.v[1] - (E_G_s.v[1] ^ 2)

    if is_active_source && elbo_vars.calculate_derivs
        @assert length(var_G_s.d) == length(E_G2_s.d) == length(E_G_s.d)
        @inbounds for ind1 = 1:length(var_G_s.d)
            var_G_s.d[ind1] = E_G2_s.d[ind1] - 2 * E_G_s.v[1] * E_G_s.d[ind1]
        end

        if elbo_vars.calculate_hessian
            p1, p2 = size(var_G_s.h)
            @inbounds for ind2 = 1:p2, ind1 = 1:ind2
                var_G_s.h[ind1, ind2] =
                    E_G2_s.h[ind1, ind2] - 2 * (
                        E_G_s.v[1] * E_G_s.h[ind1, ind2] +
                        E_G_s.d[ind1, 1] * E_G_s.d[ind2, 1])
                var_G_s.h[ind2, ind1] = var_G_s.h[ind1, ind2]
            end
        end
    end
end


"""
Add the contributions from a single source at a single pixel to the
sensitive floast E_G and var_G, which are updated in place.
"""
function accumulate_source_pixel_brightness!{NumType <: Number}(
                    elbo_vars::ElboIntermediateVariables{NumType},
                    ea::ElboArgs{NumType},
                    E_G::SensitiveFloat{CanonicalParams, NumType},
                    var_G::SensitiveFloat{CanonicalParams, NumType},
                    fs0m::SensitiveFloat{StarPosParams, NumType},
                    fs1m::SensitiveFloat{GalaxyPosParams, NumType},
                    sb::SourceBrightness{NumType},
                    b::Int, s::Int,
                    is_active_source::Bool)
    calculate_hessian = elbo_vars.calculate_hessian &&
                        elbo_vars.calculate_derivs &&
                        is_active_source

    # This updates elbo_vars.E_G_s and elbo_vars.var_G_s
    calculate_source_pixel_brightness!(
        elbo_vars,
        ea,
        elbo_vars.E_G_s,
        elbo_vars.var_G_s,
        elbo_vars.fs0m_vec[s],
        elbo_vars.fs1m_vec[s],
        sb,
        b,
        s,
        s in ea.active_sources)

    if is_active_source
        sa = findfirst(ea.active_sources, s)
        add_sources_sf!(E_G, elbo_vars.E_G_s, sa, calculate_hessian)
        add_sources_sf!(var_G, elbo_vars.var_G_s, sa, calculate_hessian)
    else
        # If the sources is inactive, simply accumulate the values.
        E_G.v[1] += elbo_vars.E_G_s.v[1]
        var_G.v[1] += elbo_vars.var_G_s.v[1]
    end
end


"""
Add the lower bound to the log term to the elbo for a single pixel.

Args:
     - elbo_vars: Intermediate variables
     - x_nbm: The photon count at this pixel
     - iota: The optical sensitivity

 Returns:
    Updates elbo_vars.elbo in place by adding the lower bound to the log
    term.
"""
function add_elbo_log_term!{NumType <: Number}(
                elbo_vars::ElboIntermediateVariables{NumType},
                E_G::SensitiveFloat{CanonicalParams, NumType},
                var_G::SensitiveFloat{CanonicalParams, NumType},
                elbo::SensitiveFloat{CanonicalParams, NumType},
                x_nbm::AbstractFloat, iota::AbstractFloat)
    # See notes for a derivation. The log term is
    # log E[G] - Var(G) / (2 * E[G] ^2 )

    @inbounds begin
        # The gradients and Hessians are written as a f(x, y) = f(E_G2, E_G)
        log_term_value = log(E_G.v[1]) - 0.5 * var_G.v[1]    / (E_G.v[1] ^ 2)

        # Add x_nbm * (log term * log(iota)) to the elbo.
        # If not calculating derivatives, add the values directly.
        elbo.v[1] += x_nbm * (log(iota) + log_term_value)

        if elbo_vars.calculate_derivs
            elbo_vars.combine_grad[1] = -0.5 / (E_G.v[1] ^ 2)
            elbo_vars.combine_grad[2] = 1 / E_G.v[1] + var_G.v[1] / (E_G.v[1] ^ 3)

            if elbo_vars.calculate_hessian
                elbo_vars.combine_hess[1, 1] = 0.0
                elbo_vars.combine_hess[1, 2] = elbo_vars.combine_hess[2, 1] = 1 / E_G.v[1]^3
                elbo_vars.combine_hess[2, 2] =
                    -(1 / E_G.v[1] ^ 2 + 3    * var_G.v[1] / (E_G.v[1] ^ 4))
            end

            # Calculate the log term.
            combine_sfs!(
                var_G, E_G, elbo_vars.elbo_log_term,
                log_term_value, elbo_vars.combine_grad, elbo_vars.combine_hess,
                elbo_vars.calculate_hessian)

            # Add to the ELBO.
            for ind in 1:length(elbo.d)
                elbo.d[ind] += x_nbm * elbo_vars.elbo_log_term.d[ind]
            end

            if elbo_vars.calculate_hessian
                for ind in 1:length(elbo.h)
                    elbo.h[ind] += x_nbm * elbo_vars.elbo_log_term.h[ind]
                end
            end
        end
    end
end


<<<<<<< HEAD
function add_elbo_log_term!{NumType <: Number}(
                elbo_vars::ElboIntermediateVariables{NumType},
                x_nbm::AbstractFloat, iota::AbstractFloat)
    add_elbo_log_term!(elbo_vars,
                       elbo_vars.E_G,
                       elbo_vars.var_G,
                       elbo_vars.elbo,
                       x_nbm,
                       iota)
end

############################################
# The remaining functions loop over tiles, sources, and pixels.

"""
Add an array of pixels' contribution to the ELBO likelihood term by
modifying elbo in place.

Args:
    - elbo_vars: Elbo intermediate values.
    - ea: Model parameters

Returns:
    Adds to elbo_vars.elbo in place.
"""
function process_active_pixels!{NumType <: Number}(
                elbo_vars::ElboIntermediateVariables{NumType},
                ea::ElboArgs{NumType})
    sbs = load_source_brightnesses(ea,
        calculate_derivs=elbo_vars.calculate_derivs,
        calculate_hessian=elbo_vars.calculate_hessian)

    star_mcs_vec = Array(Array{BvnComponent{NumType}, 2}, ea.N)
    gal_mcs_vec = Array(Array{GalaxyCacheComponent{NumType}, 4}, ea.N)

    for b=1:ea.N
        star_mcs_vec[b], gal_mcs_vec[b] =
            load_bvn_mixtures(ea, b,
                calculate_derivs=elbo_vars.calculate_derivs,
                calculate_hessian=elbo_vars.calculate_hessian)
    end

    # iterate over the pixels
    for pixel in ea.active_pixels
        tile = ea.images[pixel.n].tiles[pixel.tile_ind]
        tile_sources = ea.tile_source_map[pixel.n][pixel.tile_ind]
        this_pixel = tile.pixels[pixel.h, pixel.w]
        if !Base.isnan(this_pixel)
            # Get the brightness.
            get_expected_pixel_brightness!(
                elbo_vars, pixel.h, pixel.w, sbs,
                star_mcs_vec[pixel.n], gal_mcs_vec[pixel.n], tile,
                ea, tile_sources, include_epsilon=true)

            # Add the terms to the elbo given the brightness.
            iota = tile.iota_vec[pixel.h]
            add_elbo_log_term!(elbo_vars, this_pixel, iota)
            add_scaled_sfs!(elbo_vars.elbo,
                            elbo_vars.E_G,
                            -iota,
                            elbo_vars.calculate_hessian && elbo_vars.calculate_derivs)

            # Subtract the log factorial term. This is not a function of the
            # parameters so the derivatives don't need to be updated. Note that
            # even though this does not affect the ELBO's maximum, it affects
            # the optimization convergence criterion, so I will leave it in for now.
            elbo_vars.elbo.v[1] -= lfact(this_pixel)
        end
    end
    assert_all_finite(elbo_vars.elbo)
end
=======
function add_pixel_term!{NumType <: Number}(
                    ea::ElboArgs{NumType},
                    n::Int, h::Int, w::Int,
                    star_mcs::Array{BvnComponent{NumType}, 2},
                    gal_mcs::Array{GalaxyCacheComponent{NumType}, 4},
                    sbs::Vector{SourceBrightness{NumType}};
                    calculate_derivs=true,
                    calculate_hessian=true)
    # This combines the bvn components to get the light density for each
    # source separately.
    Model.populate_fsm_vecs!(ea.elbo_vars.bvn_derivs,
                             ea.elbo_vars.fs0m_vec,
                             ea.elbo_vars.fs1m_vec,
                             ea.elbo_vars.calculate_derivs,
                             ea.elbo_vars.calculate_hessian,
                             ea.patches,
                             ea.active_sources,
                             ea.num_allowed_sd,
                             n, h, w,
                             gal_mcs, star_mcs)
    elbo_vars = ea.elbo_vars
    img = ea.images[n]
>>>>>>> 78f8de6b

    # This combines the sources into a single brightness value for the pixel.
    clear!(elbo_vars.E_G,
        elbo_vars.calculate_hessian && elbo_vars.calculate_derivs)
    clear!(elbo_vars.var_G,
        elbo_vars.calculate_hessian && elbo_vars.calculate_derivs)

    for s in 1:size(ea.patches, 1)
        p = ea.patches[s,n]

        h2 = h - p.bitmap_corner[1]
        w2 = w - p.bitmap_corner[2]

<<<<<<< HEAD
Returns:
    A matrix of the same size as the tile with the predicted brightnesses.
"""
function tile_predicted_image{NumType <: Number}(
                elbo_vars::ElboIntermediateVariables{NumType},
                tile::ImageTile,
                ea::ElboArgs{NumType},
                tile_sources::Vector{Int},
                sbs::Vector{SourceBrightness{NumType}},
                star_mcs::Array{BvnComponent{NumType}, 2},
                gal_mcs::Array{GalaxyCacheComponent{NumType}, 4};
                include_epsilon::Bool=true)
    predicted_pixels = copy(tile.pixels)
    # Iterate over pixels that are not NaN.
    h_width, w_width = size(tile.pixels)
    for w in 1:w_width, h in 1:h_width
        this_pixel = tile.pixels[h, w]
        get_expected_pixel_brightness!(
            elbo_vars, h, w, sbs, star_mcs, gal_mcs, tile,
            ea, tile_sources, include_epsilon=include_epsilon)
        iota = tile.iota_vec[h]
        predicted_pixels[h, w] = elbo_vars.E_G.v[1] * iota
=======
        H2, W2 = size(p.active_pixel_bitmap)
        if 1 <= h2 <= H2 && 1 <= w2 < W2 && p.active_pixel_bitmap[h2, w2]
            is_active_source = s in ea.active_sources
            accumulate_source_pixel_brightness!(
                elbo_vars, ea, elbo_vars.E_G, elbo_vars.var_G,
                elbo_vars.fs0m_vec[s], elbo_vars.fs1m_vec[s],
                sbs[s], ea.images[n].b, s, is_active_source)
        end
>>>>>>> 78f8de6b
    end

    # There are no derivatives with respect to epsilon, so can safely add
    # to the value.
    elbo_vars.E_G.v[1] += img.epsilon_mat[h, w]

    # Add the terms to the elbo given the brightness.
    add_elbo_log_term!(elbo_vars,
                       elbo_vars.E_G,
                       elbo_vars.var_G,
                       elbo_vars.elbo,
                       img.pixels[h,w],
                       img.iota_vec[h])
    add_scaled_sfs!(elbo_vars.elbo,
                    elbo_vars.E_G,
                    -img.iota_vec[h],
                    elbo_vars.calculate_hessian && elbo_vars.calculate_derivs)

    # Subtract the log factorial term. This is not a function of the
    # parameters so the derivatives don't need to be updated. Note that
    # even though this does not affect the ELBO's maximum, it affects
    # the optimization convergence criterion, so I will leave it in for now.
    elbo_vars.elbo.v[1] -= lfact(img.pixels[h,w])
end


"""
Return the expected log likelihood for all bands in a section
of the sky.
Returns: A sensitive float with the log likelihood.
"""
function elbo_likelihood{NumType <: Number}(
                    ea::ElboArgs{NumType};
                    calculate_derivs=true,
                    calculate_hessian=true)
    clear!(ea.elbo_vars)
    ea.elbo_vars.calculate_derivs = calculate_derivs
    ea.elbo_vars.calculate_hessian = calculate_derivs && calculate_hessian

    # this call loops over light sources (but not images)
    sbs = load_source_brightnesses(ea,
                calculate_derivs=ea.elbo_vars.calculate_derivs,
                calculate_hessian=ea.elbo_vars.calculate_hessian)

    for n in 1:ea.N
        img = ea.images[n]

        # could preallocate these---outside of elbo_likehood even to use for
        # all ~50 evalulations of the likelihood
        # This convolves the PSF with the star/galaxy model, returning a
        # mixture of bivariate normals.
        star_mcs, gal_mcs = Model.load_bvn_mixtures(ea.S, ea.patches,
                                    ea.vp, ea.active_sources,
                                    ea.psf_K, n,
                                    calculate_derivs=calculate_derivs,
                                    calculate_hessian=calculate_hessian)

        # if there's only one active source, we know each pixel we visit
        # hasn't been visited before, so no need to allocate memory.
        # currently length(ea.active_sources) > 1 only in unit tests, never
        # when invoked from `bin`.
        already_visited = length(ea.active_sources) == 1 ?
                              falses(0, 0) :
                              falses(size(img.pixels))

        # iterate over the pixels by iterating over the patches, and visiting
        # all the pixels in the patch that are active and haven't already been
        # visited
        for s in ea.active_sources
            p = ea.patches[s, n]
            H2, W2 = size(p.active_pixel_bitmap)
            for w2 in 1:W2, h2 in 1:H2
                # (h2, w2) index the local patch, while (h, w) index the image
                h = p.bitmap_corner[1] + h2
                w = p.bitmap_corner[2] + w2

                if !p.active_pixel_bitmap[h2, w2]
                    continue
                end

                # if there's only one active source, we know this pixel is new
                if length(ea.active_sources) != 1
                    if already_visited[h,w]
                        continue
                    end
                    already_visited[h,w] = true
                end

                # if we're here it's a unique active pixel
                add_pixel_term!(ea, n, h, w, star_mcs, gal_mcs, sbs;
                                calculate_derivs=ea.elbo_vars.calculate_derivs,
                                calculate_hessian=ea.elbo_vars.calculate_hessian)
            end
        end
    end

    assert_all_finite(ea.elbo_vars.elbo)
    deepcopy(ea.elbo_vars.elbo)
end


"""
Calculates and returns the ELBO and its derivatives for all the bands
of an image.
Returns: A sensitive float containing the ELBO for the image.
"""
function elbo{NumType <: Number}(
                    ea::ElboArgs{NumType};
                    calculate_derivs=true,
                    calculate_hessian=true)
    elbo = elbo_likelihood(ea; calculate_derivs=calculate_derivs,
                               calculate_hessian=calculate_hessian)
    # TODO: subtract the kl with the hessian.
    subtract_kl!(ea, elbo, calculate_derivs=calculate_derivs)
    elbo
end<|MERGE_RESOLUTION|>--- conflicted
+++ resolved
@@ -1,3 +1,102 @@
+"""
+Convolve the current locations and galaxy shapes with the PSF.  If
+calculate_derivs is true, also calculate derivatives and hessians for
+active sources.
+
+Args:
+ - psf: A vector of PSF components
+ - ea: The current ElboArgs
+ - b: The current band
+ - calculate_derivs: Whether to calculate derivatives for active sources.
+
+Returns:
+ - star_mcs: An array of BvnComponents with indices
+    - PSF component
+    - Source (index within active_sources)
+ - gal_mcs: An array of BvnComponents with indices
+    - PSF component
+    - Galaxy component
+    - Galaxy type
+    - Source (index within active_sources)
+  Hessians are only populated for s in ea.active_sources.
+"""
+function load_bvn_mixtures{NumType <: Number}(
+                    ea::ElboArgs{NumType},
+                    b::Int;
+                    calculate_derivs::Bool=true,
+                    calculate_hessian::Bool=true)
+    # call bvn loader from the Model Module
+    Model.load_bvn_mixtures(ea.S, ea.patches, ea.vp, ea.active_sources,
+                            ea.psf_K, b,
+                            calculate_derivs=calculate_derivs,
+                            calculate_hessian=calculate_hessian)
+end
+
+
+"""
+Add the contributions of a star's bivariate normal term to the ELBO,
+by updating elbo_vars.fs0m_vec[s] in place.
+
+Args:
+    - elbo_vars: Elbo intermediate values.
+    - s: The index of the current source in 1:S
+    - bmc: The component to be added
+    - x: An offset for the component in pixel coordinates (e.g. a pixel location)
+    - wcs_jacobian: The jacobian of the function pixel = F(world) at this location.
+    - is_active_source: Whether it is an active source, (i.e. whether to
+                        calculate derivatives if requested.)
+
+Returns:
+    Updates elbo_vars.fs0m_vec[s] in place.
+"""
+function accum_star_pos!{NumType <: Number}(
+                    elbo_vars::ElboIntermediateVariables{NumType},
+                    s::Int,
+                    bmc::BvnComponent{NumType},
+                    x::SVector{2, Float64},
+                    wcs_jacobian::Array{Float64, 2},
+                    is_active_source::Bool)
+    # call accum star pos in model
+    Model.accum_star_pos!(elbo_vars.bvn_derivs,
+                    elbo_vars.fs0m_vec,
+                    elbo_vars.calculate_derivs,
+                    elbo_vars.calculate_hessian,
+                    s, bmc, x, wcs_jacobian, is_active_source)
+end
+
+
+"""
+Add the contributions of a galaxy component term to the ELBO by
+updating fs1m in place.
+
+Args:
+    - elbo_vars: Elbo intermediate variables
+    - s: The index of the current source in 1:S
+    - gcc: The galaxy component to be added
+    - x: An offset for the component in pixel coordinates (e.g. a pixel location)
+    - wcs_jacobian: The jacobian of the function pixel = F(world) at this location.
+    - is_active_source: Whether it is an active source, (i.e. whether to
+                        calculate derivatives if requested.)
+
+Returns:
+    Updates elbo_vars.fs1m_vec[s] in place.
+"""
+function accum_galaxy_pos!{NumType <: Number}(
+                    elbo_vars::ElboIntermediateVariables{NumType},
+                    s::Int,
+                    gcc::GalaxyCacheComponent{NumType},
+                    x::SVector{2, Float64},
+                    wcs_jacobian::Array{Float64, 2},
+                    is_active_source::Bool)
+    # call accum star pos in model
+    Model.accum_galaxy_pos!(elbo_vars.bvn_derivs,
+                            elbo_vars.fs1m_vec,
+                            elbo_vars.calculate_derivs,
+                            elbo_vars.calculate_hessian,
+                            s, gcc, x, wcs_jacobian, is_active_source)
+end
+
+
 """
 Calculate the contributions of a single source for a single pixel to
 the sensitive floats E_G_s and var_G_s, which are cleared and updated in place.
@@ -185,6 +284,25 @@
     end
 
     calculate_var_G_s!(elbo_vars, E_G_s, E_G2_s, var_G_s, is_active_source)
+end
+
+
+function calculate_source_pixel_brightness!{NumType <: Number}(
+                    elbo_vars::ElboIntermediateVariables{NumType},
+                    ea::ElboArgs{NumType},
+                    sbs::Vector{SourceBrightness{NumType}},
+                    s::Int, b::Int)
+
+    calculate_source_pixel_brightness!(
+        elbo_vars,
+        ea,
+        elbo_vars.E_G_s,
+        elbo_vars.var_G_s,
+        elbo_vars.fs0m_vec[s],
+        elbo_vars.fs1m_vec[s],
+        sbs[s],
+        b, s,
+        s in ea.active_sources)
 end
 
 
@@ -337,79 +455,6 @@
 end
 
 
-<<<<<<< HEAD
-function add_elbo_log_term!{NumType <: Number}(
-                elbo_vars::ElboIntermediateVariables{NumType},
-                x_nbm::AbstractFloat, iota::AbstractFloat)
-    add_elbo_log_term!(elbo_vars,
-                       elbo_vars.E_G,
-                       elbo_vars.var_G,
-                       elbo_vars.elbo,
-                       x_nbm,
-                       iota)
-end
-
-############################################
-# The remaining functions loop over tiles, sources, and pixels.
-
-"""
-Add an array of pixels' contribution to the ELBO likelihood term by
-modifying elbo in place.
-
-Args:
-    - elbo_vars: Elbo intermediate values.
-    - ea: Model parameters
-
-Returns:
-    Adds to elbo_vars.elbo in place.
-"""
-function process_active_pixels!{NumType <: Number}(
-                elbo_vars::ElboIntermediateVariables{NumType},
-                ea::ElboArgs{NumType})
-    sbs = load_source_brightnesses(ea,
-        calculate_derivs=elbo_vars.calculate_derivs,
-        calculate_hessian=elbo_vars.calculate_hessian)
-
-    star_mcs_vec = Array(Array{BvnComponent{NumType}, 2}, ea.N)
-    gal_mcs_vec = Array(Array{GalaxyCacheComponent{NumType}, 4}, ea.N)
-
-    for b=1:ea.N
-        star_mcs_vec[b], gal_mcs_vec[b] =
-            load_bvn_mixtures(ea, b,
-                calculate_derivs=elbo_vars.calculate_derivs,
-                calculate_hessian=elbo_vars.calculate_hessian)
-    end
-
-    # iterate over the pixels
-    for pixel in ea.active_pixels
-        tile = ea.images[pixel.n].tiles[pixel.tile_ind]
-        tile_sources = ea.tile_source_map[pixel.n][pixel.tile_ind]
-        this_pixel = tile.pixels[pixel.h, pixel.w]
-        if !Base.isnan(this_pixel)
-            # Get the brightness.
-            get_expected_pixel_brightness!(
-                elbo_vars, pixel.h, pixel.w, sbs,
-                star_mcs_vec[pixel.n], gal_mcs_vec[pixel.n], tile,
-                ea, tile_sources, include_epsilon=true)
-
-            # Add the terms to the elbo given the brightness.
-            iota = tile.iota_vec[pixel.h]
-            add_elbo_log_term!(elbo_vars, this_pixel, iota)
-            add_scaled_sfs!(elbo_vars.elbo,
-                            elbo_vars.E_G,
-                            -iota,
-                            elbo_vars.calculate_hessian && elbo_vars.calculate_derivs)
-
-            # Subtract the log factorial term. This is not a function of the
-            # parameters so the derivatives don't need to be updated. Note that
-            # even though this does not affect the ELBO's maximum, it affects
-            # the optimization convergence criterion, so I will leave it in for now.
-            elbo_vars.elbo.v[1] -= lfact(this_pixel)
-        end
-    end
-    assert_all_finite(elbo_vars.elbo)
-end
-=======
 function add_pixel_term!{NumType <: Number}(
                     ea::ElboArgs{NumType},
                     n::Int, h::Int, w::Int,
@@ -432,7 +477,6 @@
                              gal_mcs, star_mcs)
     elbo_vars = ea.elbo_vars
     img = ea.images[n]
->>>>>>> 78f8de6b
 
     # This combines the sources into a single brightness value for the pixel.
     clear!(elbo_vars.E_G,
@@ -446,30 +490,6 @@
         h2 = h - p.bitmap_corner[1]
         w2 = w - p.bitmap_corner[2]
 
-<<<<<<< HEAD
-Returns:
-    A matrix of the same size as the tile with the predicted brightnesses.
-"""
-function tile_predicted_image{NumType <: Number}(
-                elbo_vars::ElboIntermediateVariables{NumType},
-                tile::ImageTile,
-                ea::ElboArgs{NumType},
-                tile_sources::Vector{Int},
-                sbs::Vector{SourceBrightness{NumType}},
-                star_mcs::Array{BvnComponent{NumType}, 2},
-                gal_mcs::Array{GalaxyCacheComponent{NumType}, 4};
-                include_epsilon::Bool=true)
-    predicted_pixels = copy(tile.pixels)
-    # Iterate over pixels that are not NaN.
-    h_width, w_width = size(tile.pixels)
-    for w in 1:w_width, h in 1:h_width
-        this_pixel = tile.pixels[h, w]
-        get_expected_pixel_brightness!(
-            elbo_vars, h, w, sbs, star_mcs, gal_mcs, tile,
-            ea, tile_sources, include_epsilon=include_epsilon)
-        iota = tile.iota_vec[h]
-        predicted_pixels[h, w] = elbo_vars.E_G.v[1] * iota
-=======
         H2, W2 = size(p.active_pixel_bitmap)
         if 1 <= h2 <= H2 && 1 <= w2 < W2 && p.active_pixel_bitmap[h2, w2]
             is_active_source = s in ea.active_sources
@@ -478,7 +498,6 @@
                 elbo_vars.fs0m_vec[s], elbo_vars.fs1m_vec[s],
                 sbs[s], ea.images[n].b, s, is_active_source)
         end
->>>>>>> 78f8de6b
     end
 
     # There are no derivatives with respect to epsilon, so can safely add

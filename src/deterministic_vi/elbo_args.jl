--- conflicted
+++ resolved
@@ -248,10 +248,5 @@
                                 calculate_hessian=true)
 
     ElboArgs(S, N, psf_K, images, vp, patches,
-<<<<<<< HEAD
              active_sources, sources_to_visit, num_allowed_sd, elbo_vars)
-end
-=======
-             active_sources, num_allowed_sd, elbo_vars)
-end
->>>>>>> d7506b07
+end
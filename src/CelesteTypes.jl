module CelesteTypes

VERSION < v"0.4.0-dev" && using Docile

export CatalogEntry
export band_letters

export Image, Blob, SkyPatch, ImageTile, PsfComponent, RawPSFComponents
export GalaxyComponent, GalaxyPrototype, galaxy_prototypes
export effective_radii

export ModelParams, PriorParams, UnconstrainedParams
export CanonicalParams, BrightnessParams, StarPosParams, GalaxyPosParams
export VariationalParams, FreeVariationalParams, RectVariationalParams

export shape_standard_alignment, brightness_standard_alignment, align

export SensitiveFloat

export zero_sensitive_float, clear!

<<<<<<< HEAD
export print_params
=======
export set_patch_wcs!

>>>>>>> 94e72572
export ids, ids_free, star_ids, gal_ids
export ids_names, ids_free_names
export D, B, Ia

using Util

import Base.convert
import FITSIO
import Distributions
import WCSLIB
import WCS
import ForwardDiff

import Base.length

const band_letters = ['u', 'g', 'r', 'i', 'z']


# The number of components in the color prior.
const D = 2

# The number of types of celestial objects (here, stars and galaxies).
const Ia = 2

# The number of bands (colors).
const B = 5

type CatalogEntry
    pos::Vector{Float64}
    is_star::Bool
    star_fluxes::Vector{Float64}
    gal_fluxes::Vector{Float64}
    gal_frac_dev::Float64
    gal_ab::Float64
    gal_angle::Float64
    gal_scale::Float64
end

############################################

@doc """
Parameters of a single normal component of a galaxy.

Attributes:
  etaBar: The weight of the galaxy component
  nuBar: The scale of the galaxy component
""" ->
immutable GalaxyComponent
    etaBar::Float64
    nuBar::Float64
end

typealias GalaxyPrototype Vector{GalaxyComponent}

@doc """
Pre-defined shapes for galaxies.

Returns:
  dev_prototype: An array of GalaxyComponent for de Vaucouleurs galaxy types
  exp_prototype: An array of GalaxyComponent for exponenttial galaxy types
""" ->
function get_galaxy_prototypes()
    dev_amp = [
        4.26347652e-02, 2.40127183e-01, 6.85907632e-01, 1.51937350e+00,
        2.83627243e+00, 4.46467501e+00, 5.72440830e+00, 5.60989349e+00]
    dev_amp /= sum(dev_amp)
    dev_var = [
        2.23759216e-04, 1.00220099e-03, 4.18731126e-03, 1.69432589e-02,
        6.84850479e-02, 2.87207080e-01, 1.33320254e+00, 8.40215071e+00]

	exp_amp = [
        2.34853813e-03, 3.07995260e-02, 2.23364214e-01,
        1.17949102e+00, 4.33873750e+00, 5.99820770e+00]
    exp_amp /= sum(exp_amp)
    exp_var = [
        1.20078965e-03, 8.84526493e-03, 3.91463084e-02,
        1.39976817e-01, 4.60962500e-01, 1.50159566e+00]

	# Adjustments to the effective radius hard-coded above.
	# (The effective radius is the distance from the center containing half the light.)
	effective_radii = [1.078031, 0.928896]
	dev_var /= effective_radii[1]^2
	exp_var /= effective_radii[2]^2

    exp_prototype = [GalaxyComponent(exp_amp[j], exp_var[j]) for j in 1:6]
    dev_prototype = [GalaxyComponent(dev_amp[j], dev_var[j]) for j in 1:8]
    (dev_prototype, exp_prototype)
end

const galaxy_prototypes = get_galaxy_prototypes()


@doc """
All the information form a psField file needed to compute a raw PSF for a point.

Attributes:
 - rrows: A matrix of flattened eigenimages.
 - rnrow: The number of rows in an eigenimage.
 - rncol: The number of columns in an eigenimage.
 - cmat: The coefficients of the weight polynomial (see get_psf_at_point()).
""" ->
immutable RawPSFComponents
    rrows::Array{Float64,2}
    rnrow::Int32
    rncol::Int32
    cmat::Array{Float64,3}
end


@doc """
A single normal component of the point spread function.
All quantities are in pixel coordinates.

Args:
  alphaBar: The scalar weight of the component.
  xiBar: The 2x1 location vector
  tauBar: The 2x2 covariance

Attributes:
  alphaBar: The scalar weight of the component.
  xiBar: The 2x1 location vector
  tauBar: The 2x2 covariance (tau_bar in the ICML paper)
  tauBarInv: The 2x2 precision
  tauBarLd: The log determinant of the covariance
""" ->
immutable PsfComponent
    alphaBar::Float64  # TODO: use underscore
    xiBar::Vector{Float64}
    tauBar::Matrix{Float64}

    tauBarInv::Matrix{Float64}
    tauBarLd::Float64

    PsfComponent(alphaBar::Float64, xiBar::Vector{Float64},
            tauBar::Matrix{Float64}) = begin
        new(alphaBar, xiBar, tauBar, tauBar^-1, logdet(tauBar))
    end
end

@doc """An image, taken though a particular filter band""" ->
type Image
    # The image height.
    H::Int64

    # The image width.
    W::Int64

    # An HxW matrix of pixel intensities.
    pixels::Matrix{Float64}

    # The band id (takes on values from 1 to 5).
    b::Int64

    # World coordinates
    wcs::WCSLIB.wcsprm

    # The background noise in nanomaggies.
    epsilon::Float64

    # The expected number of photons contributed to this image
    # by a source 1 nanomaggie in brightness.
    iota::Float64

    # The components of the point spread function.
    psf::Vector{PsfComponent}

    # SDSS-specific identifiers. A field is a particular region of the sky.
    # A Camcol is the output of one camera column as part of a Run.
    run_num::Int64
    camcol_num::Int64
    field_num::Int64

    # # Field-varying parameters.
    constant_background::Bool
    epsilon_mat::Array{Float64, 2}
    iota_vec::Array{Float64, 1}
    raw_psf_comp::RawPSFComponents
end

# Initialization for an image with noise and background parameters that are constant
# across the image.
Image(H::Int64, W::Int64, pixels::Matrix{Float64}, b::Int64, wcs::WCSLIB.wcsprm,
      epsilon::Float64, iota::Float64, psf::Vector{PsfComponent},
      run_num::Int64, camcol_num::Int64, field_num::Int64) = begin
    empty_psf_comp = RawPSFComponents(Array(Float64, 0, 0), -1, -1, Array(Float64, 0, 0, 0))
    Image(H, W, pixels, b, wcs, epsilon, iota, psf, run_num, camcol_num, field_num,
          true, Array(Float64, 0, 0), Array(Float64, 0), empty_psf_comp)
end

# Initialization for an image with noise and background parameters that vary across the image.
Image(H::Int64, W::Int64, pixels::Matrix{Float64}, b::Int64, wcs::WCSLIB.wcsprm,
      epsilon_mat::Array{Float64, 1}, iota_vec::Array{Float64, 2},
       psf::Vector{PsfComponent}, raw_psf_comp::RawPSFComponents,
      run_num::Int64, camcol_num::Int64, field_num::Int64) = begin
    Image(H, W, pixels, b, wcs, 0.0, 0.0, psf, run_num, camcol_num, field_num,
          false, epsilon_mat, iota_vec, raw_psf_comp)
end

@doc """
Tiles of pixels that share the same set of
relevant sources (or other calculations).

These are in tile coordinates --- not pixel or sky coordinates.
(I.e., the range of hh and ww are the number of horizontal
 and vertical tiles in the image, respectively.)
""" ->
immutable ImageTile
    hh::Int64
    ww::Int64
    img::Image
end

@doc """A vector of images, one for each filter band""" ->
typealias Blob Vector{Image}

@doc """
Attributes of the patch of sky surrounding a single
celestial object.

<<<<<<< HEAD
The amount of sky affected by a source in
world coordinates and an L_{\infty} norm.
=======
Currently this is per object, and the jacobian and pixel
center are set per image.  Eventually the plan is to have one
SkyPatch per object per image.

Attributes:
  - center: The approximate source location in world coordinates
  - radius: The width of the influence of the object in world coordinates

  - psf: The point spread function in this region of the sky
  - wcs_jacobian: The jacobian of the WCS transform in this region of the sky for each band
  - pixel_center: The pixel location of center in each band.
>>>>>>> 94e72572
""" ->
type SkyPatch
    center::Vector{Float64}
    radius::Float64
   
    psf::Vector{PsfComponent}
<<<<<<< HEAD
    wcs_jacobian::Array{Float64, 2}
=======
    wcs_jacobian::Matrix{Float64}
    pixel_center::Vector{Float64}
end

SkyPatch(center::Vector{Float64}, radius::Float64) = begin
    # TODO: Don't allow this default initialization when this is initialized once
    # per image.
    SkyPatch(center, radius, PsfComponent[], eye(Float64, 2), zeros(Float64, 2))
end

@doc """
Update a patch's pixel center and world coordinates jacobian given a wcs object.
""" ->
function set_patch_wcs!(patch::SkyPatch, wcs::WCSLIB.wcsprm)
    patch.pixel_center = WCS.world_to_pixel(wcs, patch.center)
    patch.wcs_jacobian = WCS.pixel_world_jacobian(wcs, patch.pixel_center)
>>>>>>> 94e72572
end

SkyPatch(center::Vector{Float64}, radius::Float64) = begin
    SkyPatch(center, radius, PsfComponent[], Array(Float64, 0, 0))
end


#########################################################

immutable PriorParams
    a::Vector{Float64}  # formerly Phi
    r::Vector{(Float64, Float64)}   # formerly Upsilon, Psi
    k::Vector{Vector{Float64}}  # formerly Xi
    c::Vector{(Matrix{Float64}, Array{Float64, 3})}  # formerly Omega, Lambda
end

# A vector of variational parameters.  The outer index is
# of celestial objects, and the inner index is over individual
# parameters for that object (referenced using ParamIndex).

typealias VariationalParams{NumType <: Number} Vector{Vector{NumType}}
typealias RectVariationalParams{NumType <: Number} Vector{Vector{NumType}}
typealias FreeVariationalParams{NumType <: Number} Vector{Vector{NumType}}

#########################################################

abstract ParamSet

# The variable names are:
# u       = Location in world coordinates (formerly mu)
# e_dev   = Weight given to a galaxy of type 1 (formerly theta)
# e_axis  = Galaxy minor/major ratio (formerly rho)
# e_angle = Galaxy angle (formerly phi)
# e_scale = Galaxy scale (sigma)
# For r1 and r2, the first row is stars, and the second is galaxies.
# r1      = Iax1 shape parameter for r_s. (formerly gamma)
# r2      = Iax1 scale parameter for r_s. (formerly zeta)
# c1      = C_s means (formerly beta)
# c2      = C_s variances (formerly lambda) 
# a       = probability of being a star or galaxy.  a[1] is the
#           probability of being a star and a[2] of being a galaxy. (formerly chi)
# k       = {D|D-1}xIa matrix of color prior component indicators. (formerly kappa)

# Parameters for location and galaxy shape.
ue_params = ((:u, 2), (:e_dev, 1), (:e_axis, 1), (:e_angle, 1),
        (:e_scale, 1))

# Parameters for the colors.
rc_params1 = ((:r1, 1), (:r2, 1), (:c1, B - 1), (:c2, B - 1))
rc_params2 = ((:r1, Ia), (:r2, Ia), (:c1, (B - 1,  Ia)),
        (:c2, (B - 1,  Ia)))

# Simplicial variables, either in constrained or free parameterizations.
ak_simplex = ((:a, Ia), (:k, (D, Ia)))
ak_free = ((:a, Ia - 1), (:k, (D - 1, Ia)))

const param_specs = [
    (:StarPosParams, :star_ids, ((:u, 2),)),
    (:GalaxyPosParams, :gal_ids, ue_params),
    (:BrightnessParams, :bids, rc_params1),
    (:CanonicalParams, :ids, tuple(ue_params..., rc_params2..., ak_simplex...)),
    (:UnconstrainedParams, :ids_free, tuple(ue_params..., rc_params2..., ak_free...)),
]

for (pn, ids_name, pf) in param_specs
    ids_fields = Any[]
    ids_init = Any[]

    prev_end = 0
    for (n, ll) in pf
        id_field = ll == 1 ? :(Int64) : :(Array{Int64, $(length(ll))})
        push!(ids_fields, :($n::$id_field))

        field_len = *(ll...)

        ids_array = ll == 1 ? prev_end + 1 :
            [(prev_end + 1) : (prev_end + field_len)]
        if length(ll) >= 2
            ids_array = :(reshape($ids_array, $ll))
        end
        push!(ids_init, ids_array)

        prev_end += field_len
    end

    new_call = Expr(:call, :new, ids_init...)
    constructor = Expr(:(=),:($pn()), new_call)
    push!(ids_fields, constructor)
    fields_block = Expr(:block, ids_fields...)
    struct_sig = Expr(:(<:), pn, :ParamSet)
    struct_dec = Expr(:type, false, struct_sig, fields_block)
    eval(struct_dec)

    eval(:(const $ids_name = $pn()))
    eval(:(getids(::Type{$pn}) = $ids_name))
    eval(:(length(::Type{$pn}) = $prev_end))
    eval(:(length(an_ids::$pn) = $prev_end))
end


#TODO: build these from ue_align, etc., here.
align(::StarPosParams, CanonicalParams) = ids.u
align(::GalaxyPosParams, CanonicalParams) = 
   [ids.u; ids.e_dev; ids.e_axis; ids.e_angle; ids.e_scale]
align(::CanonicalParams, CanonicalParams) = [1:length(CanonicalParams)]

const shape_standard_alignment = (ids.u,
   [ids.u; ids.e_dev; ids.e_axis; ids.e_angle; ids.e_scale])
bright_ids(i) = [ids.r1[i]; ids.r2[i]; ids.c1[:, i]; ids.c2[:, i]]
const brightness_standard_alignment = (bright_ids(1), bright_ids(2))

# TODO: maybe these should be incorporated into the framework above (which I don't really understand.)
ids_free_names = Array(ASCIIString, length(ids_free))
for (name in names(ids_free)) 
    inds = ids_free.(name)
    for i = 1:length(inds)
        ids_free_names[inds[i]] = "$(name)_$(i)"
    end
end

ids_names = Array(ASCIIString, length(ids))
for (name in names(ids)) 
    inds = ids.(name)
    for i = 1:length(inds)
        ids_names[inds[i]] = "$(name)_$(i)"
    end
end


#########################################################

@doc """
The parameters for a particular image.

Attributes:
 - vp: The variational parameters
 - pp: The prior parameters
 - patches: A vector of SkyPatch objects
 - tile_width: The number of pixels across a tile
 - S: The number of sources.
""" ->
type ModelParams{NumType <: Number}
    vp::VariationalParams{NumType}
    pp::PriorParams
    patches::Vector{SkyPatch}
    tile_width::Int64

    S::Int64

    ModelParams(vp, pp, patches, tile_width) = begin
        # There must be one patch for each celestial object.
        @assert length(vp) == length(patches)
        new(vp, pp, patches, tile_width, length(vp))
    end
end

ModelParams{NumType <: Number}(vp::VariationalParams{NumType}, pp::PriorParams,
                               patches::Vector{SkyPatch}, tile_width::Int64) = begin
    ModelParams{NumType}(vp, pp, patches, tile_width)
end

function convert(::Type{ModelParams{ForwardDiff.Dual}}, mp::ModelParams{Float64})
    ModelParams(convert(Array{Array{ForwardDiff.Dual{Float64}, 1}, 1}, mp.vp),
                mp.pp, mp.patches, mp.tile_width)
end

@doc """
Display model parameters with the variable names.
""" ->
function print_params(mp::ModelParams)
    for s in 1:mp.S
        println("=======================\n Object $(s):")
        for var_name in names(ids)
            println(var_name)
            println(mp.vp[s][ids.(var_name)])
        end
    end
end

@doc """
Display several model parameters side by side.
""" ->
function print_params(mp_tuple::ModelParams...)
    println("Printing for $(length(mp_tuple)) parameters.")
    for s in 1:mp_tuple[1].S
        println("=======================\n Object $(s):")
        for var_name in names(ids)
            println(var_name)
            mp_vars = [ collect(mp_tuple[index].vp[s][ids.(var_name)]) for index in 1:length(mp_tuple) ] 
            println(reduce(hcat, mp_vars))
        end
    end
end
<<<<<<< HEAD


=======
>>>>>>> 94e72572
#########################################################

@doc """
A function value and its derivative with respect to its arguments.

Attributes:
  v: The value
  d: The derivative with respect to each variable in
     P-dimensional VariationalParams for each of S celestial objects
     in a local_P x local_S matrix.
  h: The second derivative with respect to each variational parameter,
     in the same format as d.
""" ->
type SensitiveFloat{ParamType <: ParamSet, NumType <: Number}
    v::NumType
    d::Matrix{NumType} # local_P x local_S
    h::Matrix{NumType} # local_P x local_S
    ids::ParamType
end

#########################################################

function zero_sensitive_float{ParamType <: ParamSet}(::Type{ParamType}, NumType::DataType, local_S::Int64)
    local_P = length(ParamType)
    d = zeros(NumType, local_P, local_S)
    h = zeros(NumType, local_P, local_S)
    SensitiveFloat{ParamType, NumType}(zero(NumType), d, h, getids(ParamType))
end

function zero_sensitive_float{ParamType <: ParamSet}(::Type{ParamType}, NumType::DataType)
    # Default to a single source.
    zero_sensitive_float(ParamType, NumType, 1)
end

function clear!{ParamType <: ParamSet, NumType <: Number}(sp::SensitiveFloat{ParamType, NumType})
    sp.v = zero(NumType)
    fill!(sp.d, zero(NumType))
end

# If no type is specified, default to using Float64.
function zero_sensitive_float{ParamType <: ParamSet}(param_arg::Type{ParamType}, local_S::Int64)
    zero_sensitive_float(param_arg, Float64, local_S)
end

function zero_sensitive_float{ParamType <: ParamSet}(param_arg::Type{ParamType})
    zero_sensitive_float(param_arg, Float64, 1)
end


#########################################################

end
<|MERGE_RESOLUTION|>--- conflicted
+++ resolved
@@ -19,12 +19,8 @@
 
 export zero_sensitive_float, clear!
 
-<<<<<<< HEAD
-export print_params
-=======
 export set_patch_wcs!
 
->>>>>>> 94e72572
 export ids, ids_free, star_ids, gal_ids
 export ids_names, ids_free_names
 export D, B, Ia
@@ -35,7 +31,6 @@
 import FITSIO
 import Distributions
 import WCSLIB
-import WCS
 import ForwardDiff
 
 import Base.length
@@ -244,10 +239,6 @@
 Attributes of the patch of sky surrounding a single
 celestial object.
 
-<<<<<<< HEAD
-The amount of sky affected by a source in
-world coordinates and an L_{\infty} norm.
-=======
 Currently this is per object, and the jacobian and pixel
 center are set per image.  Eventually the plan is to have one
 SkyPatch per object per image.
@@ -259,16 +250,12 @@
   - psf: The point spread function in this region of the sky
   - wcs_jacobian: The jacobian of the WCS transform in this region of the sky for each band
   - pixel_center: The pixel location of center in each band.
->>>>>>> 94e72572
 """ ->
 type SkyPatch
     center::Vector{Float64}
     radius::Float64
    
     psf::Vector{PsfComponent}
-<<<<<<< HEAD
-    wcs_jacobian::Array{Float64, 2}
-=======
     wcs_jacobian::Matrix{Float64}
     pixel_center::Vector{Float64}
 end
@@ -285,12 +272,8 @@
 function set_patch_wcs!(patch::SkyPatch, wcs::WCSLIB.wcsprm)
     patch.pixel_center = WCS.world_to_pixel(wcs, patch.center)
     patch.wcs_jacobian = WCS.pixel_world_jacobian(wcs, patch.pixel_center)
->>>>>>> 94e72572
-end
-
-SkyPatch(center::Vector{Float64}, radius::Float64) = begin
-    SkyPatch(center, radius, PsfComponent[], Array(Float64, 0, 0))
-end
+end
+
 
 
 #########################################################
@@ -479,11 +462,8 @@
         end
     end
 end
-<<<<<<< HEAD
-
-
-=======
->>>>>>> 94e72572
+
+
 #########################################################
 
 @doc """

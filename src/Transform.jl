# Convert between different parameterizations.

module Transform

# TODO: don't import Model; transformations should operate on
# generic ParamSets
using ..Model
using ..SensitiveFloats
import ..Log

export DataTransform, ParamBounds, ParamBox, SimplexBox,
       get_mp_transform, enforce_bounds!,
       VariationalParams, FreeVariationalParams


# A vector of variational parameters.  The outer index is
# of celestial objects, and the inner index is over individual
# parameters for that object (referenced using ParamIndex).
typealias VariationalParams{NumType <: Number} Vector{Vector{NumType}}
typealias FreeVariationalParams{NumType <: Number} Vector{Vector{NumType}}


################################
# Elementary functions.

"""
Unconstrain x in the unit interval to lie in R.
"""
function inv_logit{NumType <: Number}(x::NumType)
    @assert(x >= 0)
    @assert(x <= 1)
    -log(1.0 / x - 1)
end


"""
Convert x in R to lie in the unit interval.
"""
function logit{NumType <: Number}(x::NumType)
    1.0 / (1.0 + exp(-x))
end


"""
Convert an (n - 1)-vector of real numbers to an n-vector on the simplex, where
the last entry implicitly has the untransformed value 1.
"""
function constrain_to_simplex{NumType <: Number}(x::Vector{NumType})
    if any(x .== Inf)
        # If more than 1 entry in x is Inf, it may be because the
        # the last entry in z is 0. Here we set all those entries to the
        # same value, though that may not be strictly correct.
        z = NumType[ x_entry .== Inf ? one(NumType) : zero(NumType) for x_entry in x]
        z ./ sum(z)
        push!(z, 0)
        return z
    else
        z = exp.(x)
        z_sum = sum(z) + 1
        z ./= z_sum
        push!(z, 1 / z_sum)
        return z
    end
end


"""
Convert an n-vector on the simplex to an (n - 1)-vector in R^{n -1}.  Entries
are expressed relative to the last element.
"""
function unconstrain_simplex{NumType <: Number}(z::Vector{NumType})
    n = length(z)
    NumType[ log(z[i]) - log(z[n]) for i = 1:(n - 1)]
end


################################
# The transforms for Celeste.

immutable ParamBox
    lb::Float64  # lower bound
    ub::Float64  # upper bound
    scale::Float64

    function ParamBox(lb, ub, scale)
        @assert lb > -Inf # Not supported
        @assert scale > 0.0
        @assert lb < ub
        new(lb, ub, scale)
    end
end

immutable SimplexBox
    lb::Float64  # lower bound
    scale::Float64
    n::Int

    function SimplexBox(lb, scale, n)
        @assert n >= 2
        @assert 0.0 <= lb < 1 / n
        new(lb, scale, n)
    end
end

# The vector of transform parameters for a Symbol.
typealias ParamBounds Dict{Symbol, Union{Vector{ParamBox}, Vector{SimplexBox}}}


###############################################
# Functions for a "free transform".

function unbox_parameter{NumType <: Number}(param::NumType, pb::ParamBox)
    positive_constraint = (pb.ub == Inf)

    # exp and the logit functions handle infinities correctly, so
    # parameters can equal the bounds.
    @assert(pb.lb .<= param .<= pb.ub,
                    string("unbox_parameter: param outside bounds: ",
                                 "$param ($(pb.lb), $(pb.ub))"))

    if positive_constraint
        return log(param - pb.lb) * pb.scale
    else
        param_bounded = (param - pb.lb) / (pb.ub - pb.lb)
        return inv_logit(param_bounded) * pb.scale
    end
end


function box_parameter{NumType <: Number}(
            free_param::NumType, pb::ParamBox)
    positive_constraint = (pb.ub == Inf)
    if positive_constraint
        return exp(free_param / pb.scale) + pb.lb
    else
        return logit(free_param / pb.scale) * (pb.ub - pb.lb) + pb.lb
    end
end


"""
Convert an unconstrained (n-1)-vector to a simplicial n-vector, z, such that
  - sum(z) = 1
  - z >= sb.lb
See notes for a derivation and reasoning.
"""
function simplexify_parameter{NumType <: Number}(
            free_param::Vector{NumType}, sb::SimplexBox)
    @assert length(free_param) == (sb.n - 1)

    # Broadcasting doesn't work with DualNumbers and Floats. :(
    # z_sim is on an unconstrained simplex.
    z_sim = constrain_to_simplex(NumType[ p / sb.scale for p in free_param ])
    param = NumType[ (1 - sb.n * sb.lb) * p + sb.lb for p in z_sim ]

    param
end


"""
Invert the transformation simplexify_parameter() by converting an n-vector
on a simplex to R^{n - 1}.
"""
function unsimplexify_parameter{NumType <: Number}(
            param::Vector{NumType}, sb::SimplexBox)
    @assert length(param) == sb.n
    @assert all(param .>= sb.lb)
    @assert(abs(sum(param) - 1) < 1e-14, abs(sum(param) - 1))

    # z_sim is on an unconstrained simplex.
    # Broadcasting doesn't work with DualNumbers and Floats. :(
    z_sim = NumType[ (p - sb.lb) / (1 - sb.n * sb.lb) for p in param ]
    free_param = NumType[ p * sb.scale for p in unconstrain_simplex(z_sim) ]

    free_param
end


##################
# Derivatives

"""
Return derivatives of an unscaled transform from free parameters to a simplex.

Args:
  - z_sim: A vector in a simplex (NB: the function returns derivatives of the
           function f(unconstrained) = simplex, but it the answer is expressed
           in terms of the output of the function.)

Returns:
  - jacobian: n by (n -1) matrix of derivatives of the simplex output (in rows)
              wrt the free parameters (in columns)
  - hessian_vec: An n-length vector of the hessian of each simplex output
                 parameter with respect to the (n-1) free input parameters.
"""
function simplex_derivatives{NumType <: Number}(z_sim::Vector{NumType})
    n = length(z_sim)
    hessian_vec = Array(Array{NumType}, n)

    for i = 1:n
        hessian_vec[i] = Array(NumType, n - 1, n - 1)
        for j=1:(n - 1), k=1:(n - 1)
            if j != k
                if (j == i)
                    hessian_vec[i][j, k] = -z_sim[i] * z_sim[k] * (1 - 2 * z_sim[i])
                elseif (k == i)
                    hessian_vec[i][j, k] = -z_sim[i] * z_sim[j] * (1 - 2 * z_sim[i])
                else
                    hessian_vec[i][j, k] = 2 * z_sim[i] * z_sim[j] * z_sim[k]
                end
            else # j == k
                if i == j # All equal
                    hessian_vec[i][j, k] = z_sim[i] * (1 - z_sim[j]) * (1 - 2 * z_sim[k])
                else # j == k, but both are different from i
                    hessian_vec[i][j, k] = - z_sim[i] * z_sim[j] * (1 - 2 * z_sim[j])
                end
            end
        end
    end

    jacobian =
        NumType[ z_sim[i] * (i == j) - z_sim[i] * z_sim[j] for i=1:n, j=1:(n - 1) ]

    jacobian, hessian_vec
end


"""
Return the derivative and hessian of a simplex transform given the constrained
parameters.

Args:
  - param: The constrained parameter (NB: the derivatives are expressed
               as a function of the constrained parameterd despite being
                     the derivative of the function unconstrained -> constrained)
    - sb: A box simplex constraint
"""
function box_simplex_derivatives{NumType <: Number}(
    param::Vector{NumType}, sb::SimplexBox)

    @assert length(param) == sb.n

    # z_sim is on an unconstrained simplex.
    # Broadcasting doesn't work with DualNumbers and Floats. :(
    z_sim = NumType[ (p - sb.lb) / (1 - sb.n * sb.lb) for p in param ]

    jacobian, hessian_vec = simplex_derivatives(z_sim)
    for i in 1:sb.n
        hessian_vec[i] *= (sb.scale ^ 2) * (1 - sb.n * sb.lb)
    end
    jacobian *= sb.scale * (1 - sb.n * sb.lb)

    jacobian, hessian_vec
end


"""
Return the derivative and hessian of a box transform given the constrained
parameters.

Args:
  - param: The constrained parameter (NB: the derivatives are expressed
               as a function of the constrained parameterd despite being
                     the derivative of the function unconstrained -> constrained)
    - pb: A box constraint
"""
function box_derivatives{NumType <: Number}(param::NumType, pb::ParamBox)
    if pb.ub == Inf
        centered_param = param - pb.lb
        return pb.scale * centered_param, pb.scale ^ 2 * centered_param
    else
        param_range = pb.ub - pb.lb
        centered_param = (param - pb.lb) / param_range
        derivative = param_range * centered_param * (1 - centered_param) / pb.scale
        return derivative, derivative * (1 - 2 * centered_param) / pb.scale
    end
end


"""
A datatype containing derivatives of the transform from free to constrained
parameters.

Members:
  dparam_dfree: The Jacobian of the transformation
                contrainted_param = f(free param)
  d2param_dfree2: A vector of hessians.  Each element is the Hessian of one
                  component of the aforementioned f()
"""
type TransformDerivatives{NumType <: Number}
    dparam_dfree::Matrix{NumType}
    d2param_dfree2::Vector{Matrix{NumType}}
    Sa::Int

    # TODO: use sparse matrices?
    function TransformDerivatives(Sa::Int)
        dparam_dfree =
            zeros(NumType,
                        Sa * length(CanonicalParams), Sa * length(UnconstrainedParams))
        d2param_dfree2 = Array(Matrix{NumType}, Sa * length(CanonicalParams))
        for i in 1:(Sa * length(CanonicalParams))
            d2param_dfree2[i] =
                zeros(NumType,
                            Sa * length(UnconstrainedParams), Sa * length(UnconstrainedParams))
        end
        new(dparam_dfree, d2param_dfree2, Sa)
    end
end


"""
Populate a TransformDerivatives object in place.

Args:
  - bounds: A vector containing one ParamBounds for each active source in the
            same order as active_sources.
  - transform_derivatives: TransformDerivatives to be populated.

Returns:
  Update transform_derivatives in place.
"""
function get_transform_derivatives!{NumType <: Number}(
                            vp::VariationalParams{NumType},
                            active_sources::Vector{Int},
                            bounds::Vector{ParamBounds},
                            transform_derivatives::TransformDerivatives)

  @assert transform_derivatives.Sa == length(active_sources)

  for param in fieldnames(ids), sa = 1:length(active_sources)
    s = active_sources[sa]
      constraint_vec = bounds[sa][param]

      if isa(constraint_vec[1], ParamBox) # It is a box constraint
          @assert(length(constraint_vec) == length(getfield(ids_free, param)) ==
        length(getfield(ids, param)))

          # Get each components' derivatives one by one.
          for ind = 1:length(constraint_vec)
              @assert isa(constraint_vec[ind], ParamBox)
              vp_ind = getfield(ids, param)[ind]
              vp_free_ind = getfield(ids_free, param)[ind]

              jac, hess = box_derivatives(vp[s][vp_ind], constraint_vec[ind])

              vp_sf_ind = length(CanonicalParams) * (sa - 1) + vp_ind
              vp_free_sf_ind = length(UnconstrainedParams) * (sa - 1) + vp_free_ind

              transform_derivatives.dparam_dfree[vp_sf_ind, vp_free_sf_ind] = jac
              transform_derivatives.d2param_dfree2[
                  vp_sf_ind][vp_free_sf_ind, vp_free_sf_ind] = hess
          end
      else # It is a simplex constraint

          # If a param is not a box constraint, it must have all simplex constraints.
          @assert all([ isa(constraint, SimplexBox)  for constraint in constraint_vec])

          param_size = size(getfield(ids, param))
          @assert length(constraint_vec) == param_size[2]
          for col=1:(param_size[2])
              vp_free_ind = getfield(ids_free, param)[:, col]
              vp_ind = getfield(ids, param)[:, col]
              vp_sf_ind = length(CanonicalParams) * (sa - 1) + vp_ind
              vp_free_sf_ind = length(UnconstrainedParams) * (sa - 1) + vp_free_ind

              jac, hess = Transform.box_simplex_derivatives(
                  vp[s][vp_ind], constraint_vec[col])

              transform_derivatives.dparam_dfree[vp_sf_ind, vp_free_sf_ind] = jac
              for row in 1:(param_size[1])
                  transform_derivatives.d2param_dfree2[
                      vp_sf_ind[row]][vp_free_sf_ind, vp_free_sf_ind] = hess[row]
              end
          end
      end
  end
end


function get_transform_derivatives{NumType <: Number}(
                                vp::VariationalParams{NumType},
                                active_sources::Vector{Int},
                                bounds::Vector{ParamBounds})
  transform_derivatives =
    TransformDerivatives{Float64}(length(active_sources))
  get_transform_derivatives!(vp, active_sources, bounds, transform_derivatives)
  transform_derivatives
end


######################
# Functions to take actual parameter vectors.

"""
Convert between variational parameter vectors and unconstrained parameters.

Args:
  - vp: The vector of contrainted variationl parameters
  - vp_free: The vector of uncontrainted parameters for optimization
  - bounds: ParamBounds describing the transformation
  - to_unconstrained: If true, converts vp to vp_free.  If false, converts
                      vp_free to vp.

Returns:
  If to_unconstrained is true, updates vp_free in place.
  If to_unconstrained is false, updates vp in place.
"""
function perform_transform!{NumType <: Number}(
            vp::Vector{NumType}, vp_free::Vector{NumType}, bounds::ParamBounds,
            to_unconstrained::Bool)
    for (param, constraint_vec) in bounds
        is_box = isa(bounds[param], Array{ParamBox})
        if is_box
            # Apply a box constraint to each parameter.
            @assert(length(getfield(ids, param)) == length(getfield(ids_free, param)) ==
                length(bounds[param]))
            for ind in 1:length(getfield(ids, param))
                constraint = constraint_vec[ind]
                free_ind = getfield(ids_free, param)[ind]
                vp_ind = getfield(ids, param)[ind]
                to_unconstrained ?
                    vp_free[free_ind] = unbox_parameter(vp[vp_ind], constraint):
                    vp[vp_ind] = box_parameter(vp_free[free_ind], constraint)
            end
        else
            # Apply a simplex constraint to each parameter.
            @assert isa(bounds[param], Array{SimplexBox})
            param_size = size(getfield(ids, param))

            # Each column is a simplex and should have its own
            # simplicial constraints.
            @assert length(bounds[param]) == param_size[2]
            for col in 1:(param_size[2])
                free_ind = getfield(ids_free, param)[:, col]
                vp_ind = getfield(ids, param)[:, col]
                constraint = constraint_vec[col]
                to_unconstrained ?
                    vp_free[free_ind] = unsimplexify_parameter(vp[vp_ind], constraint):
                    vp[vp_ind] = simplexify_parameter(vp_free[free_ind], constraint)
            end
        end
    end
end


function free_to_vp!{NumType <: Number}(
        vp_free::Vector{NumType}, vp::Vector{NumType}, bounds::ParamBounds)
    perform_transform!(vp, vp_free, bounds, false)
end


function vp_to_free!{NumType <: Number}(
        vp::Vector{NumType}, vp_free::Vector{NumType}, bounds::ParamBounds)
    perform_transform!(vp, vp_free, bounds, true)
end


#####################
# Conversion to and from variational parameter vectors and arrays.

"""
Transform VariationalParams to an array.

Args:
  - vp = variational parameters
  - omitted_ids = ids in ParamIndex

There is probably no use for this function, since you'll only be passing
trasformations to the optimizer, but I'll include it for completeness.
"""
function free_vp_to_array{NumType <: Number}(vp::FreeVariationalParams{NumType},
                                             omitted_ids::Vector{Int})

    left_ids = setdiff(1:length(UnconstrainedParams), omitted_ids)
    new_P = length(left_ids)
    S = length(vp)
    x_new = zeros(NumType, new_P, S)

    for p1 in 1:length(left_ids), s=1:S
        p0 = left_ids[p1]
        x_new[p1, s] = vp[s][p0]
    end

    x_new
end


"""
Transform a parameter vector to variational parameters in place.

Args:
 - xs: A (param x sources) matrix created from free variational parameters.
 - vp_free: Free variational parameters.  Only the ids in kept_ids
            will be updated.
 - kept_ids: Ids to update (from ids_free)

Returns:
 - Update vp_free in place.
"""
function array_to_free_vp!{T}(xs::Array{T}, vp_free::FreeVariationalParams{T},
                              kept_ids::Vector{Int})
    for s in 1:length(vp_free), p1 in 1:length(kept_ids)
        vp_free[s][kept_ids[p1]] = xs[p1, s]
    end
end


#########################
# Define the exported variables.

"""
Functions to move between a single source's variational parameters and a
transformation of the data for optimization.

to_vp: A function that takes transformed parameters and returns
             variational parameters
from_vp: A function that takes variational parameters and returned
                 transformed parameters
to_vp!: A function that takes (transformed paramters, variational parameters)
                and updates the variational parameters in place
from_vp!: A function that takes (variational paramters, transformed parameters)
                    and updates the transformed parameters in place
...
transform_sensitive_float: A function that takes (sensitive float, model
    parameters) where the sensitive float contains partial derivatives with
    respect to the variational parameters and returns a sensitive float with total
    derivatives with respect to the transformed parameters.
bounds: The bounds for each parameter and each object in ElboArgs.
active_sources: The sources that are being optimized.    Only these sources'
    parameters are transformed into the parameter vector.
"""
type DataTransform
    bounds::Vector{ParamBounds}
    active_sources::Vector{Int}
    S::Int
    # TODO: Maybe this should be initialized with ElboArgs with optional
    # custom bounds. Or maybe it should be part of ElboArgs with one transform
    # per celestial object rather than a single object containing an array of
    # transforms.
    function DataTransform(bounds::Vector{ParamBounds},
                           active_sources=collect(1:length(bounds)),
                           S=length(bounds))
        @assert length(bounds) == length(active_sources)
        @assert maximum(active_sources) <= S
        new(bounds, active_sources, S)
    end
end

function from_vp!{T}(dt::DataTransform, vp::VariationalParams{T}, vp_free::VariationalParams{T})
    active_sources = dt.active_sources
    bounds = dt.bounds
    for i in eachindex(active_sources)
        vp_to_free!(vp[active_sources[i]], vp_free[i], bounds[i])
    end
    return nothing
end

function to_vp!{T<:Number}(dt::DataTransform, vp_free::FreeVariationalParams{T}, vp::VariationalParams{T})
    active_sources = dt.active_sources
    bounds = dt.bounds
    for i in eachindex(active_sources)
        free_to_vp!(vp_free[i], vp[active_sources[i]], bounds[i])
    end
    return nothing
end

function from_vp{T}(dt::DataTransform, vp::VariationalParams{T})
    vp_free = [zeros(T, length(ids_free)) for _ in 1:length(dt.active_sources)]
    from_vp!(dt, vp, vp_free)
    vp_free
end

function to_vp{T}(dt::DataTransform, vp_free::FreeVariationalParams{T})
    n_active_sources = length(dt.active_sources)
    @assert(n_active_sources == dt.S,
            string("to_vp is not supported when active_sources is a ",
                   "strict subset of all sources."))
    vp = [zeros(T, length(CanonicalParams)) for _ in 1:n_active_sources]
    to_vp!(dt, vp_free, vp)
    vp
end

function vp_to_array{T}(dt::DataTransform, vp::VariationalParams{T}, omitted_ids::Vector{Int})
    vp_trans = from_vp(dt, vp)
    free_vp_to_array(vp_trans, omitted_ids)
end

function array_to_vp!{T}(dt::DataTransform, xs::Array{T}, vp::VariationalParams{T},
                         kept_ids::Vector{Int})
    # This needs to update vp in place so that variables in omitted_ids
    # stay at their original values.
    vp_trans = from_vp(dt, vp)
    array_to_free_vp!(xs, vp_trans, kept_ids)
    to_vp!(dt, vp_trans, vp)
end

<<<<<<< HEAD
    # Given a sensitive float with derivatives with respect to all the
    # constrained parameters, calculate derivatives with respect to
    # the unconstrained parameters.
    #
    # Note that all the other functions in DeterministicVI calculated derivatives with
    # respect to the constrained parameterization.
    function transform_sensitive_float{NumType <: Number}(
                                    sf::SensitiveFloat, 
                                    vp::VariationalParams{NumType},
                                    active_sources::Vector{Int})
        @assert size(sf.d) == (length(CanonicalParams), length(active_sources))
        @assert length(active_sources) == active_S

        transform_derivatives = get_transform_derivatives(vp, active_sources, bounds)
        sf_free = zero_sensitive_float(UnconstrainedParams, NumType, active_S)

        sf_d_vec = sf.d[:]
        sf_free.v[] = sf.v[]
        sf_free.d =
        reshape(transform_derivatives.dparam_dfree' * sf_d_vec,
                        length(UnconstrainedParams), active_S)

        sf_free.h =
                transform_derivatives.dparam_dfree' *
        sf.h * transform_derivatives.dparam_dfree
        for ind in 1:length(sf_d_vec)
                sf_free.h += transform_derivatives.d2param_dfree2[ind] * sf_d_vec[ind]
=======
# Given a sensitive float with derivatives with respect to all the
# constrained parameters, calculate derivatives with respect to
# the unconstrained parameters.
#
# Note that all the other functions in DeterministicVI calculated derivatives with
# respect to the constrained parameterization.
function transform_sensitive_float!{T}(dt::DataTransform,
                                       sf_free::SensitiveFloat,
                                       sf::SensitiveFloat,
                                       vp::VariationalParams{T},
                                       active_sources::Vector{Int})
    n_active_sources = length(active_sources)
    @assert size(sf.d) == (length(CanonicalParams), n_active_sources)

    transform_derivatives = get_transform_derivatives(vp, active_sources, dt.bounds)

    d, h = sf.d, sf.h
    free_d, free_h = sf_free.d, sf_free.h
    dparam_dfree = transform_derivatives.dparam_dfree
    d2param_dfree2 = transform_derivatives.d2param_dfree2

    sf_free.v[] = sf.v[]

    copy!(free_d, reshape(dparam_dfree' * d, length(UnconstrainedParams), n_active_sources))

    At_mul_B!(free_h, dparam_dfree, h * dparam_dfree)

    for i in eachindex(d)
        X, n = d2param_dfree2[i], d[i]
        for j in eachindex(X)
            free_h[j] += X[j] * n
>>>>>>> d7506b07
        end
    end

    symmetrize!(free_h)

    return sf_free
end

# Ensure exact symmetry, which is necessary for
# some numerical linear algebra routines.
function symmetrize!(A, c = 0.5)
    for i in 1:size(A, 1), j in 1:i
        A[i, j] = A[j, i] = c * (A[i, j] + A[j, i])
    end
    return A
end

function get_mp_transform{NumType <: Number}(
                          vp::VariationalParams{NumType},
                          active_sources::Vector{Int};
                          loc_width::Float64=1.5e-3)
    bounds = Array(ParamBounds, length(active_sources))

    # Note that, for numerical reasons, the bounds must be on the scale
    # of reasonably meaningful changes.
    for si in 1:length(active_sources)
        s = active_sources[si]
        bounds[si] = ParamBounds()
        bounds[si][:u] = Array(ParamBox, 2)
        u = vp[s][ids.u]
        for axis in 1:2
            bounds[si][:u][axis] =
                ParamBox(u[axis] - loc_width, u[axis] + loc_width, 1.0)
        end
        bounds[si][:r1] = Array(ParamBox, Ia)
        bounds[si][:r2] = Array(ParamBox, Ia)
        for i in 1:Ia
            bounds[si][:r1][i] = ParamBox(-1.0, 10., 1.0)
            bounds[si][:r2][i] = ParamBox(1e-4, 0.1, 1.0)
        end
        bounds[si][:c1] = Array(ParamBox, 4 * Ia)
        bounds[si][:c2] = Array(ParamBox, 4 * Ia)
        for ind in 1:length(ids.c1)
            bounds[si][:c1][ind] = ParamBox(-10., 10., 1.0)
            bounds[si][:c2][ind] = ParamBox(1e-4, 1., 1.0)
        end
        bounds[si][:e_dev] = ParamBox[ ParamBox(1e-2, 1 - 1e-2, 1.0) ]
        bounds[si][:e_axis] = ParamBox[ ParamBox(1e-2, 1 - 1e-2, 1.0) ]
        bounds[si][:e_angle] = ParamBox[ ParamBox(-10.0, 10.0, 1.0) ]
        bounds[si][:e_scale] = ParamBox[ ParamBox(0.1, 70., 1.0) ]

        const simplex_min = 0.005
        bounds[si][:a] = Array(SimplexBox, 1)
        bounds[si][:a][1] = SimplexBox(simplex_min, 1.0, 2)

        bounds[si][:k] = Array(SimplexBox, D)
        for d in 1:D
            bounds[si][:k][d] = SimplexBox(simplex_min, 1.0, 2)
        end
    end

    DataTransform(bounds, active_sources, length(vp))
end


"""
Put the variational parameters within the bounds of the transform.
Returns:
  Updates vp in place.
"""
function enforce_bounds!{NumType <: Number}(
                        vp::VariationalParams{NumType},
                        active_sources::Vector{Int},
                        transform::DataTransform)
    for sa in eachindex(transform.active_sources), (param, constraint_vec) in transform.bounds[sa]
        s = active_sources[sa]
        is_box = isa(constraint_vec, Array{ParamBox})
        if is_box
            # Box parameters.
            for ind in 1:length(getfield(ids, param))
                constraint = constraint_vec[ind]
                if !(constraint.lb <=
                         vp[s][getfield(ids, param)[ind]] <=
                         constraint.ub)
                    # Don't set the value to exactly the lower bound to avoid Inf
                    diff = constraint.ub - constraint.lb
                    epsilon = diff == Inf ? 1e-12: diff * 1e-12
                    vp[s][getfield(ids, param)[ind]] =
                        min(vp[s][getfield(ids, param)[ind]], constraint.ub - epsilon)
                    vp[s][getfield(ids, param)[ind]] =
                        max(vp[s][getfield(ids, param)[ind]], constraint.lb + epsilon)
                end
            end
        else
            # Simplex parameters.
            param_size = size(getfield(ids, param))
            for col in 1:param_size[2]
                constraint = constraint_vec[col]
                param_sum = zero(NumType)
                for row in 1:param_size[1]
                    if !(constraint.lb <= vp[s][getfield(ids, param)[row, col]] <= 1.0)
                        # Don't set the value to exactly the lower bound to avoid Inf
                        epsilon = (1.0 - constraint.lb) * 1e-12
                        vp[s][getfield(ids, param)[row, col]] =
                            min(vp[s][getfield(ids, param)[row, col]], 1.0 - epsilon)
                        vp[s][getfield(ids, param)[row, col]] =
                            max(vp[s][getfield(ids, param)[row, col]],
                                    constraint.lb + epsilon)
                    end
                    param_sum += vp[s][getfield(ids, param)[row, col]]
                end
                if param_sum != 1.0
                    # Normalize in a way that maintains the lower bounds
                    rescale =
                      (1 - constraint.n * constraint.lb) /
                      (param_sum - constraint.n * constraint.lb)
                    vp[s][getfield(ids, param)[:, col]] =
                      constraint.lb +
                      rescale * (vp[s][getfield(ids, param)[:, col]] -
                                 constraint.lb)
                end
            end
        end
    end
end


end<|MERGE_RESOLUTION|>--- conflicted
+++ resolved
@@ -594,35 +594,7 @@
     to_vp!(dt, vp_trans, vp)
 end
 
-<<<<<<< HEAD
-    # Given a sensitive float with derivatives with respect to all the
-    # constrained parameters, calculate derivatives with respect to
-    # the unconstrained parameters.
-    #
-    # Note that all the other functions in DeterministicVI calculated derivatives with
-    # respect to the constrained parameterization.
-    function transform_sensitive_float{NumType <: Number}(
-                                    sf::SensitiveFloat, 
-                                    vp::VariationalParams{NumType},
-                                    active_sources::Vector{Int})
-        @assert size(sf.d) == (length(CanonicalParams), length(active_sources))
-        @assert length(active_sources) == active_S
-
-        transform_derivatives = get_transform_derivatives(vp, active_sources, bounds)
-        sf_free = zero_sensitive_float(UnconstrainedParams, NumType, active_S)
-
-        sf_d_vec = sf.d[:]
-        sf_free.v[] = sf.v[]
-        sf_free.d =
-        reshape(transform_derivatives.dparam_dfree' * sf_d_vec,
-                        length(UnconstrainedParams), active_S)
-
-        sf_free.h =
-                transform_derivatives.dparam_dfree' *
-        sf.h * transform_derivatives.dparam_dfree
-        for ind in 1:length(sf_d_vec)
-                sf_free.h += transform_derivatives.d2param_dfree2[ind] * sf_d_vec[ind]
-=======
+
 # Given a sensitive float with derivatives with respect to all the
 # constrained parameters, calculate derivatives with respect to
 # the unconstrained parameters.
@@ -654,7 +626,6 @@
         X, n = d2param_dfree2[i], d[i]
         for j in eachindex(X)
             free_h[j] += X[j] * n
->>>>>>> d7506b07
         end
     end
 

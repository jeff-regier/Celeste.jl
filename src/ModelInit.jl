# written by Jeffrey Regier
# jeff [at] stat [dot] berkeley [dot] edu

module ModelInit

VERSION < v"0.4.0-dev" && using Docile

export sample_prior, peak_init

export intialize_celeste, initialize_model_params

using FITSIO
using Distributions
using Util
using CelesteTypes

import SloanDigitalSkySurvey: WCS
import SkyImages
import WCSLIB
import CelesteTypes.SkyPatch


function sample_prior()
    const dat_dir = joinpath(Pkg.dir("Celeste"), "dat")

    stars_file = open("$dat_dir/priors/stars.dat")
    r_fit1, k1, cmean1, ccov1 = deserialize(stars_file)
    close(stars_file)

    gals_file = open("$dat_dir/priors/gals.dat")
    r_fit2, k2, cmean2, ccov2 = deserialize(gals_file)
    close(gals_file)

    # TODO: use r_fit1 and r_fit2 instead of magic numbers ?

    # magic numbers below determined from the output of primary
    # on the test set of stamps
    PriorParams(
        [0.28, 0.72],                       # a
        [(0.47, 1. / 0.012), (1.28, 1. / 0.11)], # r
        Vector{Float64}[k1, k2],            # k
        [(cmean1, ccov1), (cmean2, ccov2)]) # c
end

@doc """
Return a default-initialized VariationalParams object.
""" ->
function init_source(init_pos::Vector{Float64})
    #TODO: use blob (and perhaps priors) to initialize these sensibly
    ret = Array(Float64, length(CanonicalParams))
    ret[ids.a[2]] = 0.5
    ret[ids.a[1]] = 1.0 - ret[ids.a[2]]
    ret[ids.u[1]] = init_pos[1]
    ret[ids.u[2]] = init_pos[2]
    ret[ids.r1] = 1e3
    ret[ids.r2] = 2e-3
    ret[ids.e_dev] = 0.5
    ret[ids.e_axis] = 0.5
    ret[ids.e_angle] = 0.
    ret[ids.e_scale] = 1.
    ret[ids.k] = 1. / size(ids.k, 1)
    ret[ids.c1] = 0.
    ret[ids.c2] =  1e-2
    ret
end

@doc """
Return a VariationalParams object initialized form a catalog entry.
""" ->
function init_source(ce::CatalogEntry)
    # TODO: sync this up with the transform bounds
    ret = init_source(ce.pos)

    ret[ids.r1[1]] = max(0.0001, ce.star_fluxes[3]) ./ ret[ids.r2[1]]
    ret[ids.r1[2]] = max(0.0001, ce.gal_fluxes[3]) ./ ret[ids.r2[2]]

    get_color(c2, c1) = begin
        c2 > 0 && c1 > 0 ? min(max(log(c2 / c1), -9.), 9.) :
            c2 > 0 && c1 <= 0 ? 3.0 :
                c2 <= 0 && c1 > 0 ? -3.0 : 0.0
    end
    get_colors(raw_fluxes) = begin
        [get_color(raw_fluxes[c+1], raw_fluxes[c]) for c in 1:4]
    end

    ret[ids.c1[:, 1]] = get_colors(ce.star_fluxes)
    ret[ids.c1[:, 2]] = get_colors(ce.gal_fluxes)

    ret[ids.e_dev] = min(max(ce.gal_frac_dev, 0.015), 0.985)

    ret[ids.e_axis] = ce.is_star ? .8 : min(max(ce.gal_ab, 0.015), 0.985)
    ret[ids.e_angle] = ce.gal_angle
    ret[ids.e_scale] = ce.is_star ? 0.2 : min(max(ce.gal_scale, 0.2), 69.)

    ret
end


function matched_filter(img::Image)
    H, W = 5, 5
    kernel = zeros(Float64, H, W)
    for k in 1:3
        mvn = MvNormal(img.psf[k].xiBar, img.psf[k].tauBar)
        for h in 1:H
            for w in 1:W
                x = [h - (H + 1) / 2., w - (W + 1) / 2.]
                kernel[h, w] += img.psf[k].alphaBar * pdf(mvn, x)
            end
        end
    end
    kernel /= sum(kernel)
end


function convolve_image(img::Image)
    # Not totally sure why this is helpful,
    # but it may help find
    # peaks in an image that has already been gaussian-blurred.
    # (Ref in ICML & NIPS papers).
    kernel = matched_filter(img)
    H, W = size(img.pixels)
    padded_pixels = Array(Float64, H + 8, W + 8)
    fill!(padded_pixels, median(img.pixels))
    padded_pixels[5:H+4,5:W+4] = img.pixels
    conv2(padded_pixels, kernel)[7:H+6, 7:W+6]
end


function peak_starts(blob::Blob)
    # Heuristically find the peaks in the blob.  (Blob == field)
    H, W = size(blob[1].pixels)
    added_pixels = zeros(Float64, H, W)
    for b in 1:5
        added_pixels += convolve_image(blob[b])
    end
    spread = quantile(added_pixels[:], .7) - quantile(added_pixels[:], .2)
    threshold = median(added_pixels) + 3spread

    peaks = Array(Vector{Float64}, 0)
    i = 0
    for h=3:(H-3), w=3:(W-3)
        if added_pixels[h, w] > threshold &&
                added_pixels[h, w] > maximum(added_pixels[h-2:h+2, w-2:w+2]) - .1
            i += 1
#            println("found peak $i: ", h, " ", w)
#            println(added_pixels[h-3:min(h+3,99), w-3:min(w+3,99)])
            push!(peaks, [h, w])
        end
    end

    R = length(peaks)
    peaks_mat = Array(Float64, 2, R)
    for i in 1:R
        peaks_mat[:, i] = peaks[i]
    end

    peaks_mat
#    wcsp2s(img.wcs, peaks_mat)
end


function peak_init(blob::Blob)
    v1 = peak_starts(blob)
    S = size(v1)[2]
    vp = [init_source(v1[:, s]) for s in 1:S]
    twice_radius = float(max(blob[1].H, blob[1].W))
    ModelParams(vp, sample_prior())
end



#############################
# Set patch sizes using the catalog.

function get_psf_width(psf::Array{PsfComponent}; width_scale=1.0)
  # A heuristic measure of the PSF width based on an anology
  # with it being a mixture of normals.  Note that it is not an actual
  # mixture of normals, and in particular that sum(alphaBar) \ne 1.

  # The PSF is not necessarily centered at (0, 0), but we want a measure
  # of its maximal width around (0, 0), not around its center.
  # Approximate this by finding the covariance of a point randomly drawn
  # from a mixture of gaussians.
  alpha_norm = sum([ psf_comp.alphaBar for psf_comp in psf ])
  cov_est = zeros(Float64, 2, 2)
  for psf_comp in psf
    cov_est +=
      psf_comp.alphaBar * (psf_comp.xiBar * psf_comp.xiBar' + psf_comp.tauBar) /
      alpha_norm
  end

  # Return the twice the sd of the most spread direction, scaled by the total
  # mass in the PSF.
  width_scale * sqrt(eigs(cov_est; nev=1)[1][1]) * alpha_norm
end


@doc """
Choose a reasonable patch radius based on the catalog.
TODO: Select this by rendering the object and solving an optimization
problem.

Args:
  - pixel_center: The pixel location of the object
  - ce: The catalog entry for the object
  - psf: The psf at this location
  - img: The image
  - width_scale: A multiple of standard deviations to use
  - max_radius: The maximum radius in pixels.

Returns:
  - A radius in pixels chosen from the catalog entry.
""" ->
function choose_patch_radius(
  pixel_center::Vector{Float64}, ce::CatalogEntry,
  psf::Array{PsfComponent}, img::Image; width_scale=1.0, max_radius=100)

    psf_width = get_psf_width(psf, width_scale=width_scale)

    # The galaxy scale is the point with half the light -- if the light
    # were entirely in a univariate normal, this would be at 0.67 standard
    # deviations.  We are being a bit conservative here.
    obj_width =
      ce.is_star ? psf_width: width_scale * ce.gal_scale / 0.67 + psf_width

    if img.constant_background
      epsilon = img.epsilon
    else
      # Get the average sky noise in a rectangle of the width of the psf.
      h_range = (pixel_center[1] - obj_width):(pixel_center[1] + obj_width)
      w_range = (pixel_center[2] - obj_width):(pixel_center[2] + obj_width)
      epsilon = mean(img.epsilon_mat[h_range, w_range])
    end
    flux = ce.is_star ? ce.star_fluxes[img.b] : ce.gal_fluxes[img.b]
    @assert flux > 0.

    # Choose enough pixels that the light is either 90% of the light
    # would be captured from a 1d gaussian or 5% of the sky noise,
    # whichever is a wider radius.
    pdf_90 = exp(-0.5 * (1.64)^2) / (sqrt(2pi) * obj_width)
    pdf_target = min(pdf_90, epsilon / (20 * flux))
    rhs = log(pdf_target) + 0.5 * log(2pi) + log(obj_width)
    radius_req = sqrt(-2 * (obj_width ^ 2) * rhs)
    min(radius_req, max_radius)
end


@doc """
Initialize a SkyPatch object at a particular location.

Args:
  - world_center: The location of the patch
  - radius: The radius, in world coordinates, of the circle of pixels that
            affect this patch of sky.
  - img: An Image object.

Returns:
  A SkyPatch object.
""" ->
SkyPatch(world_center::Vector{Float64},
         radius::Float64, img::Image; fit_psf=true) = begin
    if fit_psf
      psf = SkyImages.get_source_psf(world_center, img)
    else
      psf = img.psf
    end

    pixel_center = WCS.world_to_pixel(img.wcs, world_center)
    wcs_jacobian = WCS.pixel_world_jacobian(img.wcs, pixel_center)

    SkyPatch(world_center, radius, psf, wcs_jacobian, pixel_center)
end


@doc """
Initialize a SkyPatch object for a catalog entry.

Args:
  - ce: The catalog entry for the object.
  - img: An Image object.
  - fit_psf: Whether to fit the psf at this location.

Returns:
  A SkyPatch object with a radius chosen based on the catalog.
""" ->
SkyPatch(ce::CatalogEntry, img::Image; fit_psf=true) = begin
    world_center = ce.pos
    if fit_psf
      psf = Images.get_source_psf(world_center, img)
    else
      psf = img.psf
    end

    pixel_center = WCS.world_to_pixel(img.wcs, world_center)
    wcs_jacobian = WCS.pixel_world_jacobian(img.wcs, pixel_center)

    pix_radius = choose_patch_radius(pixel_center, ce, psf, img)
    sky_radius = Images.pixel_radius_to_world(pix_radius, wcs_jacobian)

    SkyPatch(world_center, sky_radius, psf, wcs_jacobian, pixel_center)
end


@doc """
Get the sources associated with each tile in a TiledImage.

Args:
  - tiled_image: A TiledImage
  - wcs: The world coordinate system for the object.
  - patches: A vector of SkyPatch objects, one for each celestial object.

Returns:
  - An array (same dimensions as the tiles) of vectors of indices
    into patches indicating which patches are affected by any pixels
    in the tiles.
""" ->
function get_tiled_image_sources(
  tiled_image::TiledImage, wcs::WCSLIB.wcsprm, patches::Vector{SkyPatch})

  H, W = size(tiled_image)
  tile_sources = fill(Int64[], H, W)
  candidates = SkyImages.local_source_candidates(tiled_image, patches)
  for h in 1:H, w in 1:W
    # Only look for sources within the candidate set.
    cand_patches = patches[candidates[h, w]]
    if length(cand_patches) > 0
      cand_sources = SkyImages.local_sources(tiled_image[h, w], cand_patches, wcs)
      tile_sources[h, w] = candidates[h, w][cand_sources]
    else
      tile_sources[h, w] = Int64[]
    end
  end
  tile_sources
end


@doc """
Turn a blob and vector of catalog entries into a tiled_blob and model
parameters that can be used with Celeste.
""" ->
<<<<<<< HEAD
function initialize_celeste(
    blob::Blob, cat::Vector{CatalogEntry};
    tile_width::Int64=typemax(Int64), fit_psf::Bool=true,
    patch_radius::Float64=-1., radius_from_cat::Bool=true)

  tiled_blob = Images.break_blob_into_tiles(blob, tile_width)
  mp = initialize_model_params(tiled_blob, blob, cat,
                               fit_psf=fit_psf, patch_radius=patch_radius,
                               radius_from_cat=radius_from_cat)
  tiled_blob, mp
=======
function initialize_tiles_and_patches!(
    blob::Blob, mp::ModelParams; patch_radius=Inf, fit_psf=true)
  tiled_blob = SkyImages.break_blob_into_tiles(blob, mp.tile_width)
  initialize_tiles_and_patches!(
    tiled_blob, blob, mp, patch_radius=patch_radius, fit_psf=fit_psf)
  tiled_blob
>>>>>>> b56917d4
end


@doc """
Initilize the model params to the given catalog and tiled image.

Args:
  - tiled_blob: A TiledBlob
  - blob: The original Blob
  - cat: A vector of catalog entries
  - fit_psf: Whether to give each patch its own local PSF
  - patch_radius: If set less than Inf or if radius_from_cat=false,
                  the radius in world coordinates of each patch.
  - radius_from_cat: If true, choose the patch radius from the catalog.
                     If false, use patch_radius for each patch.
""" ->
function initialize_model_params(
    tiled_blob::TiledBlob, blob::Blob, cat::Vector{CatalogEntry};
    fit_psf::Bool=true, patch_radius::Float64=-1., radius_from_cat::Bool=true)

  @assert length(tiled_blob) == length(blob)
  @assert(length(cat) > 0,
          "Cannot initilize model parameters with no catalog entries")

  # If patch_radius is set by the caller, don't use the radius from the catalog.
  if patch_radius != -1.
    radius_from_cat = false
  end
  if !radius_from_cat
    @assert(patch_radius > 0.,
            "If !radius_from_cat, you must specify a positive patch_radius.")
  end
  vp = Array{Float64, 1}[init_source(ce) for ce in cat]
  mp = ModelParams(vp, sample_prior())

  mp.patches = Array(SkyPatch, mp.S, length(blob))
  mp.tile_sources = Array(Array{Array{Int64}}, length(blob))
  for b = 1:length(blob)
    for s=1:mp.S
      if radius_from_cat
        mp.patches[s, b] = SkyPatch(cat[s], blob[b], fit_psf=fit_psf)
      else
        mp.patches[s, b] =
          SkyPatch(mp.vp[s][ids.u], patch_radius, blob[b], fit_psf=fit_psf)
      end
    end
    mp.tile_sources[b] =
      get_tiled_image_sources(tiled_blob[b], blob[b].wcs, mp.patches[:, b][:])
  end

  mp
end

end<|MERGE_RESOLUTION|>--- conflicted
+++ resolved
@@ -90,7 +90,7 @@
 
     ret[ids.e_axis] = ce.is_star ? .8 : min(max(ce.gal_ab, 0.015), 0.985)
     ret[ids.e_angle] = ce.gal_angle
-    ret[ids.e_scale] = ce.is_star ? 0.2 : min(max(ce.gal_scale, 0.2), 69.)
+    ret[ids.e_scale] = ce.is_star ? 0.2 : max(ce.gal_scale, 0.2)
 
     ret
 end
@@ -286,7 +286,7 @@
 SkyPatch(ce::CatalogEntry, img::Image; fit_psf=true) = begin
     world_center = ce.pos
     if fit_psf
-      psf = Images.get_source_psf(world_center, img)
+      psf = SkyImages.get_source_psf(world_center, img)
     else
       psf = img.psf
     end
@@ -295,7 +295,7 @@
     wcs_jacobian = WCS.pixel_world_jacobian(img.wcs, pixel_center)
 
     pix_radius = choose_patch_radius(pixel_center, ce, psf, img)
-    sky_radius = Images.pixel_radius_to_world(pix_radius, wcs_jacobian)
+    sky_radius = SkyImages.pixel_radius_to_world(pix_radius, wcs_jacobian)
 
     SkyPatch(world_center, sky_radius, psf, wcs_jacobian, pixel_center)
 end
@@ -338,25 +338,16 @@
 Turn a blob and vector of catalog entries into a tiled_blob and model
 parameters that can be used with Celeste.
 """ ->
-<<<<<<< HEAD
 function initialize_celeste(
     blob::Blob, cat::Vector{CatalogEntry};
     tile_width::Int64=typemax(Int64), fit_psf::Bool=true,
     patch_radius::Float64=-1., radius_from_cat::Bool=true)
 
-  tiled_blob = Images.break_blob_into_tiles(blob, tile_width)
+  tiled_blob = SkyImages.break_blob_into_tiles(blob, tile_width)
   mp = initialize_model_params(tiled_blob, blob, cat,
                                fit_psf=fit_psf, patch_radius=patch_radius,
                                radius_from_cat=radius_from_cat)
   tiled_blob, mp
-=======
-function initialize_tiles_and_patches!(
-    blob::Blob, mp::ModelParams; patch_radius=Inf, fit_psf=true)
-  tiled_blob = SkyImages.break_blob_into_tiles(blob, mp.tile_width)
-  initialize_tiles_and_patches!(
-    tiled_blob, blob, mp, patch_radius=patch_radius, fit_psf=fit_psf)
-  tiled_blob
->>>>>>> b56917d4
 end
 
 
@@ -394,6 +385,7 @@
 
   mp.patches = Array(SkyPatch, mp.S, length(blob))
   mp.tile_sources = Array(Array{Array{Int64}}, length(blob))
+
   for b = 1:length(blob)
     for s=1:mp.S
       if radius_from_cat
@@ -410,4 +402,5 @@
   mp
 end
 
+
 end
module Types

export CatalogEntry,
       Image, Blob,
       TiledImage, TiledBlob,
       ImageTile, SkyPatch, PsfComponent,
       GalaxyComponent, GalaxyPrototype

# parameter types
export ModelParams, PriorParams, UnconstrainedParams,
       CanonicalParams, BrightnessParams, StarPosParams,
       GalaxyPosParams, GalaxyShapeParams,
       VariationalParams, FreeVariationalParams, RectVariationalParams,
       PsfParams

# functions
export print_params, align

# constants
export band_letters, D, Ia, B, psf_K, galaxy_prototypes,
       shape_standard_alignment,
       brightness_standard_alignment,
       gal_shape_alignment,
       ids_names,
       ids_free_names,
       ids, ids_free, star_ids, gal_ids, gal_shape_ids, psf_ids, bids


import Base.convert
import Base.+
import Distributions
import FITSIO
import WCS.WCSTransform
import ForwardDiff

import Base.length

import ..SDSSIO: SDSSPSF

const band_letters = ['u', 'g', 'r', 'i', 'z']

# The number of components in the color prior.
const D = 2

# The number of types of celestial objects (here, stars and galaxies).
const Ia = 2

# The number of bands (colors).
const B = length(band_letters)

# The number of Gaussian components in the PSF.
const psf_K = 2

type CatalogEntry
    pos::Vector{Float64}
    is_star::Bool
    star_fluxes::Vector{Float64}
    gal_fluxes::Vector{Float64}
    gal_frac_dev::Float64
    gal_ab::Float64
    gal_angle::Float64
    gal_scale::Float64
    objid::ASCIIString
    thing_id::Int
end

############################################

"""
Parameters of a single normal component of a galaxy.

Attributes:
  etaBar: The weight of the galaxy component
  nuBar: The scale of the galaxy component
"""
immutable GalaxyComponent
    etaBar::Float64
    nuBar::Float64
end

typealias GalaxyPrototype Vector{GalaxyComponent}

"""
Pre-defined shapes for galaxies.

Returns:
  dev_prototype: An array of GalaxyComponent for de Vaucouleurs galaxy types
  exp_prototype: An array of GalaxyComponent for exponenttial galaxy types
"""
function get_galaxy_prototypes()
    dev_amp = [
        4.26347652e-2, 2.40127183e-1, 6.85907632e-1, 1.51937350,
        2.83627243, 4.46467501, 5.72440830, 5.60989349]
    dev_amp /= sum(dev_amp)
    dev_var = [
        2.23759216e-4, 1.00220099e-3, 4.18731126e-3, 1.69432589e-2,
        6.84850479e-2, 2.87207080e-1, 1.33320254, 8.40215071]

	exp_amp = [
        2.34853813e-3, 3.07995260e-2, 2.23364214e-1,
        1.17949102, 4.33873750, 5.99820770]
    exp_amp /= sum(exp_amp)
    exp_var = [
        1.20078965e-3, 8.84526493e-3, 3.91463084e-2,
        1.39976817e-1, 4.60962500e-1, 1.50159566]

	# Adjustments to the effective radius hard-coded above.
	# (The effective radius is the distance from the center containing half
  # the light.)
	effective_radii = [1.078031, 0.928896]
	dev_var /= effective_radii[1]^2
	exp_var /= effective_radii[2]^2

    exp_prototype = [GalaxyComponent(exp_amp[j], exp_var[j]) for j in 1:6]
    dev_prototype = [GalaxyComponent(dev_amp[j], dev_var[j]) for j in 1:8]
    (dev_prototype, exp_prototype)
end

const galaxy_prototypes = get_galaxy_prototypes()


"""
A single normal component of the point spread function.
All quantities are in pixel coordinates.

Args:
  alphaBar: The scalar weight of the component.
  xiBar: The 2x1 location vector
  tauBar: The 2x2 covariance

Attributes:
  alphaBar: The scalar weight of the component.
  xiBar: The 2x1 location vector
  tauBar: The 2x2 covariance (tau_bar in the ICML paper)
  tauBarInv: The 2x2 precision
  tauBarLd: The log determinant of the covariance
"""
immutable PsfComponent
    alphaBar::Float64  # TODO: use underscore
    xiBar::Vector{Float64}
    tauBar::Matrix{Float64}

    tauBarInv::Matrix{Float64}
    tauBarLd::Float64

    function PsfComponent(alphaBar::Float64, xiBar::Vector{Float64},
                          tauBar::Matrix{Float64})
        new(alphaBar, xiBar, tauBar, tauBar^-1, logdet(tauBar))
    end
end

"""An image, taken though a particular filter band"""
type Image
    # The image height.
    H::Int

    # The image width.
    W::Int

    # An HxW matrix of pixel intensities.
    pixels::Matrix{Float64}

    # The band id (takes on values from 1 to 5).
    b::Int

    # World coordinates
    wcs::WCSTransform

    # The background noise in nanomaggies.
    epsilon::Float64

    # The expected number of photons contributed to this image
    # by a source 1 nanomaggie in brightness.
    iota::Float64

    # The components of the point spread function.
    psf::Vector{PsfComponent}

    # SDSS-specific identifiers. A field is a particular region of the sky.
    # A Camcol is the output of one camera column as part of a Run.
    run_num::Int
    camcol_num::Int
    field_num::Int

    # # Field-varying parameters.
    constant_background::Bool
    epsilon_mat::Array{Float64, 2}
    iota_vec::Array{Float64, 1}
    raw_psf_comp::SDSSPSF
end

# Initialization for an image with noise and background parameters that are
# constant across the image.
function Image(H::Int, W::Int, pixels::Matrix{Float64}, b::Int,
               wcs::WCSTransform, epsilon::Float64, iota::Float64,
               psf::Vector{PsfComponent}, run_num::Int, camcol_num::Int,
               field_num::Int)
    empty_psf_comp = SDSSPSF(Array(Float64, 0, 0), 0, 0,
                             Array(Float64, 0, 0, 0))
    Image(H, W, pixels, b, wcs, epsilon, iota, psf,
          run_num, camcol_num, field_num,
          true, Array(Float64, 0, 0), Array(Float64, 0), empty_psf_comp)
end

# Initialization for an image with noise and background parameters that vary
# across the image.
function Image(H::Int, W::Int, pixels::Matrix{Float64}, b::Int,
               wcs::WCSTransform, epsilon_mat::Vector{Float64},
               iota_vec::Matrix{Float64}, psf::Vector{PsfComponent},
               raw_psf_comp::SDSSPSF, run_num::Int, camcol_num::Int,
               field_num::Int)
    Image(H, W, pixels, b, wcs, 0.0, 0.0, psf, run_num, camcol_num,
          field_num, false, epsilon_mat, iota_vec, raw_psf_comp)
end


"""A vector of images, one for each filter band"""
typealias Blob Vector{Image}


"""
Tiles of pixels that share the same set of
relevant sources (or other calculations).  It contains all the information
necessary to compute the ELBO and derivatives in this patch of sky.

Note that this cannot be of type Image for the purposes of Celeste
because the raw wcs object is a C++ pointer which julia resonably
refuses to parallelize.

Attributes:
- h_range: The h pixel locations of the tile in the original image
- w_range: The w pixel locations of the tile in the original image
- h_width: The width of the tile in the h direction
- w_width: The width of the tile in the w direction
- pixels: The pixel values
- remainder: the same as in the Image type.
"""
immutable ImageTile
    b::Int

    h_range::UnitRange{Int}
    w_range::UnitRange{Int}
    h_width::Int
    w_width::Int
    pixels::Matrix{Float64}

    constant_background::Bool
    epsilon::Float64
    epsilon_mat::Matrix{Float64}
    iota::Float64
    iota_vec::Vector{Float64}
end


"""
Return the range of image pixels in an ImageTile.

Args:
  - hh: The tile row index (in 1:number of tile rows)
  - ww: The tile column index (in 1:number of tile columns)
  - H: The number of pixel rows in the image
  - W: The number of pixel columns in the image
  - tile_width: The width and height of a tile in pixels
"""
function tile_range(hh::Int, ww::Int, H::Int, W::Int, tile_width::Int)
    h1 = 1 + (hh - 1) * tile_width
    h2 = min(hh * tile_width, H)
    w1 = 1 + (ww - 1) * tile_width
    w2 = min(ww * tile_width, W)
    h1:h2, w1:w2
end


"""
Constructs an image tile from an image.

Args:
  - img: The Image to be broken into tiles
  - hh: The tile row index (in 1:number of tile rows)
  - ww: The tile column index (in 1:number of tile columns)
  - tile_width: The width and height of a tile in pixels
"""
function ImageTile(hh::Int, ww::Int, img::Image, tile_width::Int)
  h_range, w_range = tile_range(hh, ww, img.H, img.W, tile_width)
  ImageTile(img, h_range, w_range; hh=hh, ww=ww)
end

"""
Constructs an image tile from specific image pixels.

Args:
  - img: The Image to be broken into tiles
  - h_range: A UnitRange for the h pixels
  - w_range: A UnitRange for the w pixels
  - hh: Optional h index in tile coordinates
  - ww: Optional w index in tile coordinates
"""
function ImageTile(img::Image, h_range::UnitRange{Int},
                   w_range::UnitRange{Int}; hh::Int=1, ww::Int=1)
  b = img.b
  h_width = maximum(h_range) - minimum(h_range) + 1
  w_width = maximum(w_range) - minimum(w_range) + 1
  pixels = img.pixels[h_range, w_range]

  if img.constant_background
    epsilon_mat = img.epsilon_mat
    iota_vec = img.iota_vec
  else
    # TODO: this subsetting doesn't seem to be working.
    epsilon_mat = img.epsilon_mat[h_range, w_range]
    iota_vec = img.iota_vec[h_range]
  end

  ImageTile(b, h_range, w_range, h_width, w_width, pixels,
            img.constant_background, img.epsilon, epsilon_mat,
            img.iota, iota_vec)
end


typealias TiledImage Array{ImageTile, 2}
typealias TiledBlob Vector{TiledImage}


"""
Attributes of the patch of sky surrounding a single
celestial object in a single image.

Attributes:
  - center: The approximate source location in world coordinates
  - radius: The width of the influence of the object in world coordinates

  - psf: The point spread function in this region of the sky
  - wcs_jacobian: The jacobian of the WCS transform in this region of the
                  sky for each band
  - pixel_center: The pixel location of center in each band.
"""
immutable SkyPatch
    center::Vector{Float64}
    radius::Float64

    psf::Vector{PsfComponent}
    wcs_jacobian::Matrix{Float64}
    pixel_center::Vector{Float64}
end


#########################################################

immutable PriorParams
    a::Vector{Float64}  # formerly Phi
    r_mean::Vector{Float64}
    r_var::Vector{Float64}
    k::Matrix{Float64}  # formerly Xi
    c_mean::Array{Float64, 3} # formerly Omega
    c_cov::Array{Float64, 4} # formerly Lambda
end

# A vector of variational parameters.  The outer index is
# of celestial objects, and the inner index is over individual
# parameters for that object (referenced using ParamIndex).

typealias VariationalParams{NumType <: Number} Vector{Vector{NumType}}
typealias RectVariationalParams{NumType <: Number} Vector{Vector{NumType}}
typealias FreeVariationalParams{NumType <: Number} Vector{Vector{NumType}}

#########################################################
# ParamSet types
#
# The variable names are:
# u       = Location in world coordinates (formerly mu)
# e_dev   = Weight given to a galaxy of type 1 (formerly theta)
# e_axis  = Galaxy minor/major ratio (formerly rho)
# e_angle = Galaxy angle (formerly phi)
# e_scale = Galaxy scale (sigma)
# For r1 and r2, the first row is stars, and the second is galaxies.
# r1      = Iax1 shape parameter for r_s. (formerly gamma)
# r2      = Iax1 scale parameter for r_s. (formerly zeta)
# c1      = C_s means (formerly beta)
# c2      = C_s variances (formerly lambda)
# a       = probability of being a star or galaxy.  a[1] is the
#           probability of being a star and a[2] of being a galaxy.
#           (formerly chi)
# k       = {D|D-1}xIa matrix of color prior component indicators.
#           (formerly kappa)

abstract ParamSet

type StarPosParams <: ParamSet
    u::Vector{Int}
    StarPosParams() = new([1, 2])
end
const star_ids = StarPosParams()
getids(::Type{StarPosParams}) = star_ids
length(::Type{StarPosParams}) = 2


type GalaxyShapeParams <: ParamSet
    e_axis::Int
    e_angle::Int
    e_scale::Int
    GalaxyShapeParams() = new(1, 2, 3)
end
const gal_shape_ids = GalaxyShapeParams()
getids(::Type{GalaxyShapeParams}) = gal_shape_ids
length(::Type{GalaxyShapeParams}) = 3


type GalaxyPosParams <: ParamSet
    u::Vector{Int}
    e_dev::Int
    e_axis::Int
    e_angle::Int
    e_scale::Int
    GalaxyPosParams() = new([1, 2], 3, 4, 5, 6)
end
const gal_ids = GalaxyPosParams()
getids(::Type{GalaxyPosParams}) = gal_ids
length(::Type{GalaxyPosParams}) = 6


type BrightnessParams <: ParamSet
    r1::Int
    r2::Int
    c1::Vector{Int}
    c2::Vector{Int}
    BrightnessParams() = new(1, 2,
                             collect(3:(3+(B-1)-1)),
                             collect((3+B-1):(3+2*(B-1)-1)))
end
const bids = BrightnessParams()
getids(::Type{BrightnessParams}) = bids
length(::Type{BrightnessParams}) = 2 + 2 * (B-1)


type CanonicalParams <: ParamSet
    u::Vector{Int}
    e_dev::Int
    e_axis::Int
    e_angle::Int
    e_scale::Int
    r1::Vector{Int}
    r2::Vector{Int}
    c1::Matrix{Int}
    c2::Matrix{Int}
    a::Vector{Int}
    k::Matrix{Int}
    CanonicalParams() =
        new([1, 2], 3, 4, 5, 6,
            collect(7:(7+Ia-1)),  # r1
            collect((7+Ia):(7+2Ia-1)), # r2
            reshape((7+2Ia):(7+2Ia+(B-1)*Ia-1), (B-1, Ia)),  # c1
            reshape((7+2Ia+(B-1)*Ia):(7+2Ia+2*(B-1)*Ia-1), (B-1, Ia)),  # c2
            collect((7+2Ia+2*(B-1)*Ia):(7+3Ia+2*(B-1)*Ia-1)),  # a
            reshape((7+3Ia+2*(B-1)*Ia):(7+3Ia+2*(B-1)*Ia+D*Ia-1), (D, Ia))) # k
end
const ids = CanonicalParams()
getids(::Type{CanonicalParams}) = ids
length(::Type{CanonicalParams}) = 6 + 3*Ia + 2*(B-1)*Ia + D*Ia


type UnconstrainedParams <: ParamSet
    u::Vector{Int}
    e_dev::Int
    e_axis::Int
    e_angle::Int
    e_scale::Int
    r1::Vector{Int}
    r2::Vector{Int}
    c1::Matrix{Int}
    c2::Matrix{Int}
    a::Vector{Int}
    k::Matrix{Int}
    UnconstrainedParams() =
        new([1, 2], 3, 4, 5, 6,
            collect(7:(7+Ia-1)),  # r1
            collect((7+Ia):(7+2Ia-1)), # r2
            reshape((7+2Ia):(7+2Ia+(B-1)*Ia-1), (B-1, Ia)),  # c1
            reshape((7+2Ia+(B-1)*Ia):(7+2Ia+2*(B-1)*Ia-1), (B-1, Ia)),  # c2
            collect((7+2Ia+2*(B-1)*Ia):(7+2Ia+2*(B-1)*Ia+(Ia-1)-1)),  # a
            reshape((7+2Ia+2*(B-1)*Ia+(Ia-1)):
                    (7+2Ia+2*(B-1)*Ia+(Ia-1)+(D-1)*Ia-1), (D-1, Ia))) # k
end
const ids_free = UnconstrainedParams()
getids(::Type{UnconstrainedParams}) = ids_free
length(::Type{UnconstrainedParams}) =  6 + 2*Ia + 2*(B-1)*Ia + (D-1)*Ia + Ia-1


# Parameters for a representation of the PSF
<<<<<<< HEAD
# TODO: have each component be a "source"?
=======
>>>>>>> d382edd2
type PsfParams <: Types.ParamSet
    mu::Vector{Int}
    e_axis::Int
    e_angle::Int
    e_scale::Int
    weight::Int

    function PsfParams()
      new([1, 2], 3, 4, 5, 6)
    end
end
const psf_ids = PsfParams()
getids(::Type{PsfParams}) = psf_ids
length(::Type{PsfParams}) = 6


# define length(value) in addition to length(Type) for ParamSets
length{T<:ParamSet}(::T) = length(T)

#TODO: build these from ue_align, etc., here.
align(::StarPosParams, CanonicalParams) = ids.u
align(::GalaxyPosParams, CanonicalParams) =
   [ids.u; ids.e_dev; ids.e_axis; ids.e_angle; ids.e_scale]
align(::CanonicalParams, CanonicalParams) = collect(1:length(CanonicalParams))
align(::GalaxyShapeParams, GalaxyPosParams) =
  [gal_ids.e_axis; gal_ids.e_angle; gal_ids.e_scale]

# The shape and brightness parameters for stars and galaxies respectively.
const shape_standard_alignment = (ids.u,
   [ids.u; ids.e_dev; ids.e_axis; ids.e_angle; ids.e_scale])
bright_ids(i) = [ids.r1[i]; ids.r2[i]; ids.c1[:, i]; ids.c2[:, i]]
const brightness_standard_alignment = (bright_ids(1), bright_ids(2))

# Note that gal_shape_alignment aligns the shape ids with the GalaxyPosParams,
# not the CanonicalParams.
const gal_shape_alignment = align(gal_shape_ids, gal_ids)

# TODO: maybe these should be incorporated into the framework above
# (which I don't really understand.)
function get_id_names(
  ids::Union{CanonicalParams, UnconstrainedParams})
  ids_names = Array(ASCIIString, length(ids))
  for (name in fieldnames(ids))
    inds = ids.(name)
    if length(size(inds)) == 0
      ids_names[inds] = "$(name)"
    elseif length(size(inds)) == 1
      for i = 1:size(inds)[1]
          ids_names[inds[i]] = "$(name)_$(i)"
      end
    elseif length(size(inds)) == 2
      for i = 1:size(inds)[1], j = 1:size(inds)[2]
          ids_names[inds[i, j]] = "$(name)_$(i)_$(j)"
      end
    else
      error("Names of 3d parameters not supported ($(name))")
    end
  end
  return ids_names
end

const ids_names = get_id_names(ids)
const ids_free_names = get_id_names(ids_free)

#########################################################

"""
The parameters for a particular image.

Attributes:
 - vp: The variational parameters
 - pp: The prior parameters
 - patches: An (objects X bands) matrix of SkyPatch objects
 - tile_width: The number of pixels across a tile
 - tile_sources: A vector (over bands) of an array (over tiles) of vectors
                 of sources influencing each tile.
 - active_sources: Indices of the sources that are currently being fit by the
                   model.
 - objids: Global object ids for the sources in this ModelParams object.

 - S: The number of sources.
"""
type ModelParams{T <: Number}
    vp::VariationalParams{T}
    pp::PriorParams
    patches::Array{SkyPatch, 2}
    tile_sources::Vector{Array{Array{Int}}}
    active_sources::Vector{Int}
    objids::Vector{ASCIIString}

    S::Int

    function ModelParams(vp::VariationalParams{T}, pp::PriorParams)
        # There must be one patch for each celestial object.
        S = length(vp)
        all_tile_sources = fill(fill(collect(1:S), 1, 1), 5)
        patches = Array(SkyPatch, S, 5)
        active_sources = collect(1:S)
        objids = ASCIIString[string(s) for s in 1:S]

        new(vp, pp, patches, all_tile_sources, active_sources, objids, S)
    end
end
ModelParams{T <: Number}(vp::VariationalParams{T}, pp::PriorParams) =
    ModelParams{T}(vp, pp)


function convert(FDType::Type{ForwardDiff.GradientNumber},
                 mp::ModelParams{Float64})
    x = mp.vp[1]
    P = length(x)
    FDType = ForwardDiff.GradientNumber{length(mp.vp[1]), Float64}

    fd_x = [ ForwardDiff.GradientNumber(x[i], zeros(Float64, P)...) for i=1:P ]
    convert(FDType, x[1])

    vp_fd = convert(Array{Array{FDType, 1}, 1}, mp.vp[1])
    mp_fd = ModelParams(vp_fd, mp.pp)
end

function convert(FDType::Type{ForwardDiff.HessianNumber},
                 mp::ModelParams{Float64})
    x = mp.vp[1]
    P = length(x)
    FDType = ForwardDiff.HessianNumber{length(mp.vp[1]), Float64}

    fd_x = [ ForwardDiff.HessianNumber(x[i], zeros(Float64, P)...) for i=1:P ]
    convert(FDType, x[1])

    vp_fd = convert(Array{Array{FDType, 1}, 1}, mp.vp[1])
    mp_fd = ModelParams(vp_fd, mp.pp)
end


# TODO: Maybe write it as a convert()?
function forward_diff_model_params{T <: Number}(
    FDType::Type{T},
    base_mp::ModelParams{Float64})
  S = length(base_mp.vp)
  P = length(base_mp.vp[1])
  mp_fd = ModelParams{FDType}([ zeros(FDType, P) for s=1:S ], base_mp.pp);
  # Set the values (but not gradient numbers) for parameters other
  # than the galaxy parameters.
  for s=1:base_mp.S, i=1:length(ids)
    mp_fd.vp[s][i] = base_mp.vp[s][i]
  end
  mp_fd.patches = base_mp.patches;
  mp_fd.tile_sources = base_mp.tile_sources;
  mp_fd.active_sources = base_mp.active_sources;
  mp_fd.objids = base_mp.objids;
  mp_fd
end


"""
Display model parameters with the variable names.
"""
function print_params(mp::ModelParams)
    for s in mp.active_sources
        println("=======================\n Object $(s):")
        for var_name in fieldnames(ids)
            println(var_name)
            println(mp.vp[s][ids.(var_name)])
        end
    end
end

"""
Display several model parameters side by side.
"""
function print_params(mp_tuple::ModelParams...)
    println("Printing for $(length(mp_tuple)) parameters.")
    for s in mp_tuple[1].active_sources
        println("=======================\n Object $(s):")
        for var_name in fieldnames(ids)
            println(var_name)
            mp_vars =
              [ collect(mp_tuple[index].vp[s][ids.(var_name)]) for
                index in 1:length(mp_tuple) ]
            println(reduce(hcat, mp_vars))
        end
    end
end


"""
Display a Celeste catalog entry.
"""
function print_cat_entry(cat_entry::CatalogEntry)
    [println("$name: $(cat_entry.(name))") for name in
            fieldnames(cat_entry)]
end

end  # module<|MERGE_RESOLUTION|>--- conflicted
+++ resolved
@@ -486,10 +486,6 @@
 
 
 # Parameters for a representation of the PSF
-<<<<<<< HEAD
-# TODO: have each component be a "source"?
-=======
->>>>>>> d382edd2
 type PsfParams <: Types.ParamSet
     mu::Vector{Int}
     e_axis::Int

--- conflicted
+++ resolved
@@ -486,10 +486,6 @@
 
 
 # Parameters for a representation of the PSF
-<<<<<<< HEAD
-# TODO: have each component be a "source"?
-=======
->>>>>>> dbe7f0ff
 type PsfParams <: Types.ParamSet
     mu::Vector{Int}
     e_axis::Int

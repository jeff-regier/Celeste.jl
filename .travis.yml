language: julia
os:
  - linux
julia:
  - 0.4
notifications:
  email: false

before_install:
  - sudo apt-get update -qq -y
<<<<<<< HEAD
=======
  - sudo apt-get install libgsl0-dev -y
>>>>>>> e76ed4d0
  - sudo apt-get install libwcs4 -y

script:
  - if [[ -a .git/shallow ]]; then git fetch --unshallow; fi
  - julia -e 'Pkg.clone(pwd()); Pkg.build("Celeste")'
  - julia -e 'Pkg.test("Celeste"; coverage=(VERSION < v"0.4"))'

after_success:
  - julia -e 'if VERSION < v"0.4" cd(Pkg.dir("Celeste")); Pkg.add("Coverage");
        using Coverage; Coveralls.submit(Coveralls.process_folder()) end'<|MERGE_RESOLUTION|>--- conflicted
+++ resolved
@@ -8,10 +8,6 @@
 
 before_install:
   - sudo apt-get update -qq -y
-<<<<<<< HEAD
-=======
-  - sudo apt-get install libgsl0-dev -y
->>>>>>> e76ed4d0
   - sudo apt-get install libwcs4 -y
 
 script:

using Base.Test
using DataFrames

import SloanDigitalSkySurvey.PSF
import WCS

using Celeste: Types, SampleData
import Celeste: ModelInit, SkyImages, ElboDeriv, Synthetic, SDSSIO


println("Running SkyImages tests.")

const RUN = 3900
const CAMCOL = 6
const FIELD = 269

function test_blob()
  # A lot of tests are in a single function to avoid having to reload
  # the full image multiple times.
  run = 3900
  camcol = 6
  field = 269

  blob = SkyImages.read_sdss_field(run, camcol, field, datadir)

  for b=1:5
    @test !blob[b].constant_background
  end
  fname = @sprintf "%s/photoObj-%06d-%d-%04d.fits" datadir run camcol field
  cat_entries = SkyImages.read_photoobj_celeste(fname)

  tiled_blob, mp = ModelInit.initialize_celeste(blob, cat_entries,
                                                patch_radius=1e-6,
                                                fit_psf=false, tile_width=20)

  # Just check some basic facts about the catalog.
  @test length(cat_entries) == 805
  @test 0 < sum([ce.is_star for ce in cat_entries]) < 805

  # Find an object near the middle of the image.
  ctr = WCS.pix_to_world(blob[3].wcs, [blob[3].H / 2, blob[3].W / 2])
  dist = [sqrt((ce.pos[1] - ctr[1])^2 + (ce.pos[2] - ctr[2])^2)
          for ce in cat_entries]
  obj_index = findmin(dist)[2]  # index of closest object
  obj_loc = cat_entries[obj_index].pos  # location of closest object

  # Test cropping.
  width = 5.0
  cropped_blob = SkyImages.crop_blob_to_location(blob, width, obj_loc);
  for b=1:5
    # Check that it only has one tile of the right size containing the object.
    @assert length(cropped_blob[b]) == 1
    @test 2 * width <= cropped_blob[b][1].h_width <= 2 * (width + 1)
    @test 2 * width <= cropped_blob[b][1].w_width <= 2 * (width + 1)
    tile_sources =
      SkyImages.get_local_sources(cropped_blob[b][1], mp.patches[:,b][:])
    @test obj_index in tile_sources
  end

  # Test get_source_psf at point while we have the blob loaded.
  test_b = 3
  img = blob[test_b]
  mp_obj = ModelInit.initialize_model_params(tiled_blob, blob,
                                             cat_entries[obj_index:obj_index])
  pixel_loc = WCS.world_to_pix(img.wcs, obj_loc);
  original_psf_val = img.raw_psf_comp(pixel_loc[1], pixel_loc[2])

  original_psf_celeste = SkyImages.fit_raw_psf_for_celeste(original_psf_val);
  fit_original_psf_val = PSF.get_psf_at_point(original_psf_celeste);

  obj_psf = SkyImages.get_source_psf(mp_obj.vp[1][ids.u], img);
  obj_psf_val = PSF.get_psf_at_point(obj_psf);

  # The fits should match exactly.
  @test_approx_eq_eps(obj_psf_val, fit_original_psf_val, 1e-6)

  # The raw psf will not be as good.
  @test_approx_eq_eps(obj_psf_val, original_psf_val, 1e-2)

  mp_several =
    ModelInit.initialize_model_params(
      tiled_blob, blob, [cat_entries[1]; cat_entries[obj_index]]);

  # The second set of vp is the object of interest
  point_patch_psf = PSF.get_psf_at_point(mp_several.patches[2, test_b].psf);
  @test_approx_eq_eps(obj_psf_val, point_patch_psf, 1e-6)
end


function test_stamp_get_object_psf()
  stamp_blob, stamp_mp, body = gen_sample_star_dataset();
  img = stamp_blob[3];
  obj_index =  stamp_mp.vp[1][ids.u]
  pixel_loc = WCS.world_to_pix(img.wcs, obj_index)
  original_psf_val = PSF.get_psf_at_point(img.psf);

  obj_psf_val =
    PSF.get_psf_at_point(SkyImages.get_source_psf(stamp_mp.vp[1][ids.u], img))
  @test_approx_eq_eps(obj_psf_val, original_psf_val, 1e-6)
end


function test_get_tiled_image_source()
  # Test that an object only occurs the appropriate tile's local sources.
  blob, mp, body, tiled_blob = gen_sample_star_dataset();
  img = blob[3];

  mp = ModelInit.initialize_model_params(
    tiled_blob, blob, body; patch_radius=1e-6)

  tiled_img = SkyImages.break_image_into_tiles(img, 10);
  for hh in 1:size(tiled_img)[1], ww in 1:size(tiled_img)[2]
    tile = tiled_img[hh, ww]
    loc = Float64[mean(tile.h_range), mean(tile.w_range)]
    for b = 1:5
      mp.vp[1][ids.u] = loc
      mp.patches[1, b] = SkyPatch(loc, 1e-6, blob[b], fit_psf=false)
    end
    patches = mp.patches[:, 3][:]
    local_sources = ModelInit.get_tiled_image_sources(tiled_img, patches)
    @test local_sources[hh, ww] == Int[1]
    for hh2 in 1:size(tiled_img)[1], ww2 in 1:size(tiled_img)[2]
      if (hh2 != hh) || (ww2 != ww)
        @test local_sources[hh2, ww2] == Int[]
      end
    end
  end
end


function test_local_source_candidate()
  blob, mp, body, tiled_blob = gen_n_body_dataset(100);

  # This is run by gen_n_body_dataset but put it here for safe testing in
  # case that changes.
  mp = ModelInit.initialize_model_params(tiled_blob, blob, body);

  for b=1:length(tiled_blob)
    # Get the sources by iterating over everything.
    patches = mp.patches[:,b][:]
    tile_sources = ModelInit.get_tiled_image_sources(tiled_blob[b], patches)

    # Get a set of candidates.
    candidates = SkyImages.local_source_candidates(tiled_blob[b], patches);

    # Check that all the actual sources are candidates and that this is the
    # same as what is returned by initialize_model_params.
    @test size(candidates) == size(tile_sources)
    for h=1:size(candidates)[1], w=1:size(candidates)[2]
      @test setdiff(tile_sources[h, w], candidates[h, w]) == []
      @test tile_sources[h, w] == mp.tile_sources[b][h, w]
    end
  end
end


function test_set_patch_size()
  # Test that the patch size gets most of the light from a variety of
  # galaxy shapes.
  # This shows that the current patch size is actually far too conservative.

  function gal_catalog_from_scale(gal_scale::Float64, flux_scale::Float64)
    CatalogEntry[CatalogEntry(world_location, false,
                              flux_scale * fluxes, flux_scale * fluxes,
                              0.1, .01, pi/4, gal_scale, "sample", 0) ]
  end

  srand(1)
  blob0 = SkyImages.load_stamp_blob(datadir, "164.4311-39.0359_2kpsf");
  img_size = 150
  for b in 1:5
      blob0[b].H, blob0[b].W = img_size, img_size
  end
  fluxes = [4.451805E+03,1.491065E+03,2.264545E+03,2.027004E+03,1.846822E+04]

  world_location = WCS.pix_to_world(blob0[3].wcs,
                                    Float64[img_size / 2, img_size / 2])

  for gal_scale in [1.0, 10.0], flux_scale in [0.1, 10.0]
    cat = gal_catalog_from_scale(gal_scale, flux_scale);
    blob = Synthetic.gen_blob(blob0, cat);
    tiled_blob, mp =
      ModelInit.initialize_celeste(blob, cat, tile_width=typemax(Int));

    for b=1:5
      @assert size(tiled_blob[b]) == (1, 1)
      tile_image = ElboDeriv.tile_predicted_image(
        tiled_blob[b][1,1], mp, mp.tile_sources[b][1,1]);

      pixel_center = WCS.world_to_pix(blob[b].wcs, cat[1].pos)
      radius = ModelInit.choose_patch_radius(
        pixel_center, cat[1], blob[b].psf, blob[b])

      circle_pts = fill(false, blob[b].H, blob[b].W);
      in_circle = 0.0
      for x=1:size(tile_image)[1], y=1:size(tile_image)[2]
        if ((x - pixel_center[1]) ^ 2 + (y - pixel_center[2]) ^ 2) < radius ^ 2
          in_circle += tile_image[x, y]
          circle_pts[x, y] = true
        end
      end
      @test in_circle / sum(tile_image) > 0.95

      # Convenient for visualizing:
      # using PyPlot
      # in_circle / sum(tile_image)
      # imshow(tile_image); colorbar()
      # imshow(circle_pts, alpha=0.4)
    end
  end
end


function test_get_local_sources()
  world_radius = 2.0
  wcs_jacobian = Float64[0.5 0.1; 0.2 0.6]
  pixel_center = Float64[0, 0]
  world_center = Float64[0, 0]
  patch1 = SkyPatch(world_center, world_radius,
                    PsfComponent[], wcs_jacobian, pixel_center);

  h_width = 10
  w_width = 20
  tile = ImageTile(1, 1, 1, 1:h_width, 1:w_width, h_width, w_width,
                   rand(h_width, w_width), true, 0.5, Array(Float64, 0, 0),
                   0.5, Array(Float64, 0));
  SkyImages.get_local_sources(tile, [ patch ])
end


function test_stitch_object_tiles()
  # Just test that these functions run without errors.
  blob, mp, body, tiled_blob = gen_n_body_dataset(100, seed=42);

  image, h_range, w_range =
    SkyImages.stitch_object_tiles(1, 3, mp, tiled_blob);
  @test size(image) == (diff(h_range)[1] + 1, diff(w_range)[1] + 1)

  image, h_range, w_range =
    SkyImages.stitch_object_tiles(1, 3, mp, tiled_blob, predicted = true);
  @test size(image) == (diff(h_range)[1] + 1, diff(w_range)[1] + 1)
end


<<<<<<< HEAD
=======
function test_least_squares_psf()
  # open FITS file containing PSF for each band
  psf_filename =
    @sprintf("%s/psField-%06d-%d-%04d.fit", datadir, RUN, CAMCOL, FIELD)
  psf_fits = FITSIO.FITS(psf_filename);
  raw_psf_comp = SDSSIO.read_psf(psf_fits, band_letters[1]);
  close(psf_fits)

  # psf = PSF.get_psf_at_point(500.0, 500.0, raw_psf_comp);
  psf = raw_psf_comp(500., 500.);

  opt_result, mu_vec, sigma_vec, weight_vec =
    SkyImages.fit_psf_gaussians_least_squares(psf, K=2, ftol=1e-5);

  x_mat = SkyImages.get_x_matrix_from_psf(psf);
  psf_fit = SkyImages.render_psf(opt_result.minimum, x_mat);

  @test_approx_eq sum((psf_fit - psf) .^ 2) opt_result.f_minimum
  @test 0 < opt_result.f_minimum < 1e-3

end


function test_psf_transforms()

  mu_vec = Vector{Float64}[ Float64[1, 2], Float64[-1, -2], Float64[1, -1] ]
  sigma_vec = Array(Matrix{Float64}, 3)
  sigma_vec[1] = Float64[ 1 0.1; 0.1 1]
  sigma_vec[2] = Float64[ 1 0.3; 0.3 2]
  sigma_vec[3] = Float64[ 0.5 0.2; 0.2 0.5]
  weight_vec = Float64[0.4, 0.6, 0.1]

  par = wrap_parameters(mu_vec, sigma_vec, weight_vec)
  mu_vec_test, sigma_vec_test, weight_vec_test = unwrap_parameters(par)

  for k=1:3
    @test_approx_eq mu_vec_test[k] mu_vec[k]
    @test_approx_eq sigma_vec_test[k] sigma_vec[k]
    @test_approx_eq weight_vec_test[k] weight_vec[k]
  end

end


test_least_squares_psf()
test_psf_transforms()
>>>>>>> dbe7f0ff
test_blob()
test_stamp_get_object_psf()
test_get_tiled_image_source()
test_local_source_candidate()
test_set_patch_size()
test_stitch_object_tiles()<|MERGE_RESOLUTION|>--- conflicted
+++ resolved
@@ -241,56 +241,6 @@
   @test size(image) == (diff(h_range)[1] + 1, diff(w_range)[1] + 1)
 end
 
-
-<<<<<<< HEAD
-=======
-function test_least_squares_psf()
-  # open FITS file containing PSF for each band
-  psf_filename =
-    @sprintf("%s/psField-%06d-%d-%04d.fit", datadir, RUN, CAMCOL, FIELD)
-  psf_fits = FITSIO.FITS(psf_filename);
-  raw_psf_comp = SDSSIO.read_psf(psf_fits, band_letters[1]);
-  close(psf_fits)
-
-  # psf = PSF.get_psf_at_point(500.0, 500.0, raw_psf_comp);
-  psf = raw_psf_comp(500., 500.);
-
-  opt_result, mu_vec, sigma_vec, weight_vec =
-    SkyImages.fit_psf_gaussians_least_squares(psf, K=2, ftol=1e-5);
-
-  x_mat = SkyImages.get_x_matrix_from_psf(psf);
-  psf_fit = SkyImages.render_psf(opt_result.minimum, x_mat);
-
-  @test_approx_eq sum((psf_fit - psf) .^ 2) opt_result.f_minimum
-  @test 0 < opt_result.f_minimum < 1e-3
-
-end
-
-
-function test_psf_transforms()
-
-  mu_vec = Vector{Float64}[ Float64[1, 2], Float64[-1, -2], Float64[1, -1] ]
-  sigma_vec = Array(Matrix{Float64}, 3)
-  sigma_vec[1] = Float64[ 1 0.1; 0.1 1]
-  sigma_vec[2] = Float64[ 1 0.3; 0.3 2]
-  sigma_vec[3] = Float64[ 0.5 0.2; 0.2 0.5]
-  weight_vec = Float64[0.4, 0.6, 0.1]
-
-  par = wrap_parameters(mu_vec, sigma_vec, weight_vec)
-  mu_vec_test, sigma_vec_test, weight_vec_test = unwrap_parameters(par)
-
-  for k=1:3
-    @test_approx_eq mu_vec_test[k] mu_vec[k]
-    @test_approx_eq sigma_vec_test[k] sigma_vec[k]
-    @test_approx_eq weight_vec_test[k] weight_vec[k]
-  end
-
-end
-
-
-test_least_squares_psf()
-test_psf_transforms()
->>>>>>> dbe7f0ff
 test_blob()
 test_stamp_get_object_psf()
 test_get_tiled_image_source()

using Celeste
using CelesteTypes
using Base.Test
using Distributions
using SampleData
using Transform

import Synthetic
import WCS

import GSL.deriv_central

println("Running derivative tests.")

<<<<<<< HEAD
=======

>>>>>>> 99bc9458
# verify derivatives of fun_to_test by finite differences for functions of
# ModelParams that return a SensitiveFloat.
function test_by_finite_differences(fun_to_test::Function, mp::ModelParams)
    f::SensitiveFloat = fun_to_test(mp)

    for s in 1:mp.S
        alignment = align(f.ids, CanonicalParams)
        for p1 in 1:length(alignment)
            p0 = alignment[p1]

            fun_to_test_2(epsilon::Float64) = begin
                vp_local = deepcopy(mp.vp)
                vp_local[s][p0] += epsilon
                mp_local = ModelParams(vp_local, mp.pp, mp.patches, mp.tile_width)
                f_local::SensitiveFloat = fun_to_test(mp_local)
                f_local.v
            end

            numeric_deriv, abs_err = deriv_central(fun_to_test_2, 0., 1e-3)
            info("deriv #$p0 (s: $s): $numeric_deriv vs $(f.d[p1, s]) [tol: $abs_err]")
            obs_err = abs(numeric_deriv - f.d[p1, s])
            @test obs_err < 1e-11 || abs_err < 1e-4 || abs_err / abs(numeric_deriv) < 1e-4
            @test_approx_eq_eps numeric_deriv f.d[p1, s] 10abs_err
        end
    end
end


# verify derivatives of fun_to_test by finite differences for functions of
# numeric vectors that return a tuple (value, gradient).
function test_by_finite_differences(fun_to_test::Function, x::Vector{Float64})
    value, grad = fun_to_test(x)

    for s in 1:length(x)
        fun_to_test_2(epsilon::Float64) = begin
            x_local = deepcopy(x)
            x_local[s] += epsilon
            f_local = fun_to_test(x_local)
            f_local[1]
        end

        numeric_deriv, abs_err = deriv_central(fun_to_test_2, 0., 1e-3)
        info("deriv #$s: $numeric_deriv vs $(grad[s]) [tol: $abs_err]")
<<<<<<< HEAD
        obs_err = abs(numeric_deriv - grad[s]) 
=======
        obs_err = abs(numeric_deriv - grad[s])
>>>>>>> 99bc9458
        @test obs_err < 1e-11 || abs_err < 1e-4 || abs_err / abs(numeric_deriv) < 1e-4
        @test_approx_eq_eps numeric_deriv grad[s] 10abs_err
    end
end


function test_brightness_derivs()
    blob, mp0, three_bodies = gen_three_body_dataset()

    for i = 1:Ia
        for b = [3,4,2,5,1]
            function wrap_source_brightness(mp)
                sb = ElboDeriv.SourceBrightness(mp.vp[1])
                ret = zero_sensitive_float(CanonicalParams, 3)
                ret.v = sb.E_l_a[b, i].v
                ret.d[:, 1] = sb.E_l_a[b, i].d
                ret
            end
            test_by_finite_differences(wrap_source_brightness, mp0)

            function wrap_source_brightness_3(mp)
                sb = ElboDeriv.SourceBrightness(mp.vp[1])
                ret = zero_sensitive_float(CanonicalParams, 3)
                ret.v = sb.E_ll_a[b, i].v
                ret.d[:, 1] = sb.E_ll_a[b, i].d
                ret
            end
            test_by_finite_differences(wrap_source_brightness_3, mp0)
        end
    end
end


function test_accum_pos_derivs()
    blob, mp, body = gen_sample_galaxy_dataset()

    function wrap_star(mmp)
        m_pos = Float64[9, 10.]
        wcs_jacobian = WCS.pixel_world_jacobian(blob[3].wcs, m_pos)
        set_patch_wcs!(mmp.patches[1], blob[3].wcs)
        star_mcs, gal_mcs = ElboDeriv.load_bvn_mixtures(blob[3].psf, mmp)
        fs0m = zero_sensitive_float(StarPosParams)
        ElboDeriv.accum_star_pos!(star_mcs[1,1], m_pos, fs0m, wcs_jacobian)
        fs0m
    end
    test_by_finite_differences(wrap_star, mp)

    function wrap_galaxy(mmp)
        m_pos = Float64[9, 10]
        wcs_jacobian = WCS.pixel_world_jacobian(blob[3].wcs, m_pos)
        set_patch_wcs!(mmp.patches[1], blob[3].wcs)
        star_mcs, gal_mcs = ElboDeriv.load_bvn_mixtures(blob[3].psf, mmp)
        fs1m = zero_sensitive_float(GalaxyPosParams)
        ElboDeriv.accum_galaxy_pos!(gal_mcs[1,1,1,1], m_pos, fs1m, wcs_jacobian)
        fs1m
    end
    test_by_finite_differences(wrap_galaxy, mp)
end


function test_accum_pixel_source_derivs()
    blob, mp0, body = gen_sample_galaxy_dataset()

    function wrap_apss_ef(mmp)
        m_pos = [9, 10.]
        wcs_jacobian = WCS.pixel_world_jacobian(blob[1].wcs, m_pos)
        set_patch_wcs!(mmp.patches[1], blob[1].wcs)
        star_mcs, gal_mcs = ElboDeriv.load_bvn_mixtures(blob[1].psf, mmp)
        fs0m = zero_sensitive_float(StarPosParams)
        fs1m = zero_sensitive_float(GalaxyPosParams)
        E_G = zero_sensitive_float(CanonicalParams)
        var_G = zero_sensitive_float(CanonicalParams)
        sb = ElboDeriv.SourceBrightness(mmp.vp[1])
        ElboDeriv.accum_pixel_source_stats!(sb, star_mcs, gal_mcs,
            mmp.vp[1], 1, 1, m_pos, 1, fs0m, fs1m, E_G, var_G, wcs_jacobian)
        E_G
    end
    test_by_finite_differences(wrap_apss_ef, mp0)

    function wrap_apss_varf(mmp)
        set_patch_wcs!(mmp.patches[1], blob[3].wcs)
        star_mcs, gal_mcs = ElboDeriv.load_bvn_mixtures(blob[3].psf, mmp)
        fs0m = zero_sensitive_float(StarPosParams)
        fs1m = zero_sensitive_float(GalaxyPosParams)
        E_G = zero_sensitive_float(CanonicalParams)
        var_G = zero_sensitive_float(CanonicalParams)
        sb = ElboDeriv.SourceBrightness(mmp.vp[1])
        m_pos = [9, 10.]
        wcs_jacobian = WCS.pixel_world_jacobian(blob[3].wcs, m_pos)
        ElboDeriv.accum_pixel_source_stats!(sb, star_mcs, gal_mcs,
            mmp.vp[1], 1, 1, m_pos, 3, fs0m, fs1m, E_G, var_G, wcs_jacobian)
        var_G
    end
    test_by_finite_differences(wrap_apss_varf, mp0)

end


function test_kl_divergence_derivs()
    blob, mp0, three_bodies = gen_three_body_dataset()

    function wrap_kl_a(mp)
        accum = zero_sensitive_float(CanonicalParams, 3)
        ElboDeriv.subtract_kl_a!(1, mp, accum)
        accum
    end
    test_by_finite_differences(wrap_kl_a, mp0)

    function wrap_kl_r(mp)
        accum = zero_sensitive_float(CanonicalParams, 3)
        ElboDeriv.subtract_kl_r!(1, 1, mp, accum)
        accum
    end
    test_by_finite_differences(wrap_kl_r, mp0)

    function wrap_kl_k(mp)
        accum = zero_sensitive_float(CanonicalParams, 3)
        ElboDeriv.subtract_kl_k!(1, 1, mp, accum)
        accum
    end
    test_by_finite_differences(wrap_kl_k, mp0)

    function wrap_kl_c(mp)
        accum = zero_sensitive_float(CanonicalParams, 3)
        ElboDeriv.subtract_kl_c!(1, 1, 1, mp, accum)
        accum
    end
    test_by_finite_differences(wrap_kl_c, mp0)
end


function test_elbo_derivs()
    blob, mp0, body = gen_sample_galaxy_dataset()

    function wrap_likelihood_b1(mmp)
        ElboDeriv.elbo_likelihood([blob[1]], mmp)
    end
    test_by_finite_differences(wrap_likelihood_b1, mp0)

    function wrap_likelihood_b5(mmp)
        ElboDeriv.elbo_likelihood([blob[5]], mmp)
    end
    test_by_finite_differences(wrap_likelihood_b5, mp0)

    function wrap_elbo(mmp)
        ElboDeriv.elbo([blob], mmp)
    end
    test_by_finite_differences(wrap_elbo, mp0)
end


<<<<<<< HEAD
function test_elbo_derivs_with_transform(trans::DataTransform)
    blob, mp0, body = gen_sample_galaxy_dataset();

    omitted_ids = Int64[];
    x0 = trans.vp_to_vector(mp0.vp, omitted_ids)

    # f is a function of a ModelParams object that returns a SensitiveFloat.
    function wrap_function(f::Function)
        function wrapped_f(x)
            mmp = deepcopy(mp0)
            trans.vector_to_vp!(x, mmp.vp, omitted_ids)
            result = f(mmp)
            result_trans = trans.transform_sensitive_float(result, mmp)
            result_trans.v, reduce(vcat, result_trans.d)
        end
        wrapped_f
    end

    wrap_likelihood_b1 = wrap_function(mmp -> ElboDeriv.elbo_likelihood([blob[1]], mmp))
    test_by_finite_differences(wrap_likelihood_b1, x0)

    wrap_likelihood_b5 = wrap_function(mmp -> ElboDeriv.elbo_likelihood([blob[5]], mmp))
    test_by_finite_differences(wrap_likelihood_b5, x0)

    wrap_elbo = wrap_function(mmp -> ElboDeriv.elbo([blob], mmp))
    test_by_finite_differences(wrap_elbo, x0)
end


function test_quadratic_derivatives(trans::DataTransform)
    # A very simple quadratic function to test the derivatives.
    function quadratic_function(mp::ModelParams)
        const centers = collect(linrange(0, 10, length(CanonicalParams)))
        val = zero_sensitive_float(CanonicalParams)
        val.v = sum((mp.vp[1] - centers) .^ 2)
        val.d[:] = 2.0 * (mp.vp[1] - centers)
=======
function test_elbo_derivs_with_transform()
    blob, mp0, body = gen_sample_galaxy_dataset();
    trans = get_mp_transform(mp0, loc_width=1.0);

    omitted_ids = Int64[];
    x0 = trans.vp_to_vector(mp0.vp, omitted_ids)
>>>>>>> 99bc9458

    # f is a function of a ModelParams object that returns a SensitiveFloat.
    function wrap_function(f::Function)
        function wrapped_f(x)
            mmp = deepcopy(mp0)
            trans.vector_to_vp!(x, mmp.vp, omitted_ids)
            result = f(mmp)
            result_trans = trans.transform_sensitive_float(result, mmp)
            result_trans.v, reduce(vcat, result_trans.d)
        end
        wrapped_f
    end

    wrap_likelihood_b1 = wrap_function(mmp -> ElboDeriv.elbo_likelihood([blob[1]], mmp))
    test_by_finite_differences(wrap_likelihood_b1, x0)

    wrap_likelihood_b5 = wrap_function(mmp -> ElboDeriv.elbo_likelihood([blob[5]], mmp))
    test_by_finite_differences(wrap_likelihood_b5, x0)

    wrap_elbo = wrap_function(mmp -> ElboDeriv.elbo([blob], mmp))
    test_by_finite_differences(wrap_elbo, x0)
end


<<<<<<< HEAD
for trans in [ identity_transform, pixel_rect_transform, world_rect_transform, free_transform ]
    test_quadratic_derivatives(trans)
=======
function test_derivative_transform()
  box_param = [1.0, 2.0, 1.001]
  lower_bounds = [-1.0, -2.0, 1.0]
  upper_bounds = [2.0, Inf, Inf]
  scales = [ 2.0, 3.0, 100.0 ]
  N = length(box_param)

  function get_free_param(box_param, lower_bounds, upper_bounds, scales)
    free_param = zeros(Float64, N)
    for n=1:N
      free_param[n] =
        Transform.unbox_parameter(box_param[n], lower_bounds[n], upper_bounds[n], scales[n])
    end
    free_param
  end

  function get_box_param(free_param, lower_bounds, upper_bounds, scales)
    box_param = zeros(Float64, N)
    for n=1:N
      box_param[n] =
        Transform.box_parameter(free_param[n], lower_bounds[n], upper_bounds[n], scales[n])
    end
    box_param
  end

  # Return value, gradient
  function box_function(box_param)
    sum(box_param .^ 2), 2 * box_param
  end

  function free_function(free_param)
    box_param = get_box_param(free_param, lower_bounds, upper_bounds, scales)
    v, box_deriv = box_function(box_param)
    free_deriv = zeros(Float64, N)
    for n=1:N
      free_deriv[n] = Transform.unbox_derivative(
        box_param[n], box_deriv[n], lower_bounds[n], upper_bounds[n], scales[n])
    end
    v, free_deriv
  end

  free_param = get_free_param(box_param, lower_bounds, upper_bounds, scales)
  test_by_finite_differences(free_function, free_param)
>>>>>>> 99bc9458
end

test_kl_divergence_derivs()
test_brightness_derivs()
test_accum_pixel_source_derivs()
test_elbo_derivs()
<<<<<<< HEAD
test_elbo_derivs_with_transform()
=======
test_derivative_transform()
test_elbo_derivs_with_transform()
>>>>>>> 99bc9458
<|MERGE_RESOLUTION|>--- conflicted
+++ resolved
@@ -12,10 +12,7 @@
 
 println("Running derivative tests.")
 
-<<<<<<< HEAD
-=======
-
->>>>>>> 99bc9458
+
 # verify derivatives of fun_to_test by finite differences for functions of
 # ModelParams that return a SensitiveFloat.
 function test_by_finite_differences(fun_to_test::Function, mp::ModelParams)
@@ -59,11 +56,7 @@
 
         numeric_deriv, abs_err = deriv_central(fun_to_test_2, 0., 1e-3)
         info("deriv #$s: $numeric_deriv vs $(grad[s]) [tol: $abs_err]")
-<<<<<<< HEAD
-        obs_err = abs(numeric_deriv - grad[s]) 
-=======
         obs_err = abs(numeric_deriv - grad[s])
->>>>>>> 99bc9458
         @test obs_err < 1e-11 || abs_err < 1e-4 || abs_err / abs(numeric_deriv) < 1e-4
         @test_approx_eq_eps numeric_deriv grad[s] 10abs_err
     end
@@ -215,9 +208,9 @@
 end
 
 
-<<<<<<< HEAD
-function test_elbo_derivs_with_transform(trans::DataTransform)
+function test_elbo_derivs_with_transform()
     blob, mp0, body = gen_sample_galaxy_dataset();
+    trans = get_mp_transform(mp0, loc_width=1.0);
 
     omitted_ids = Int64[];
     x0 = trans.vp_to_vector(mp0.vp, omitted_ids)
@@ -245,49 +238,6 @@
 end
 
 
-function test_quadratic_derivatives(trans::DataTransform)
-    # A very simple quadratic function to test the derivatives.
-    function quadratic_function(mp::ModelParams)
-        const centers = collect(linrange(0, 10, length(CanonicalParams)))
-        val = zero_sensitive_float(CanonicalParams)
-        val.v = sum((mp.vp[1] - centers) .^ 2)
-        val.d[:] = 2.0 * (mp.vp[1] - centers)
-=======
-function test_elbo_derivs_with_transform()
-    blob, mp0, body = gen_sample_galaxy_dataset();
-    trans = get_mp_transform(mp0, loc_width=1.0);
-
-    omitted_ids = Int64[];
-    x0 = trans.vp_to_vector(mp0.vp, omitted_ids)
->>>>>>> 99bc9458
-
-    # f is a function of a ModelParams object that returns a SensitiveFloat.
-    function wrap_function(f::Function)
-        function wrapped_f(x)
-            mmp = deepcopy(mp0)
-            trans.vector_to_vp!(x, mmp.vp, omitted_ids)
-            result = f(mmp)
-            result_trans = trans.transform_sensitive_float(result, mmp)
-            result_trans.v, reduce(vcat, result_trans.d)
-        end
-        wrapped_f
-    end
-
-    wrap_likelihood_b1 = wrap_function(mmp -> ElboDeriv.elbo_likelihood([blob[1]], mmp))
-    test_by_finite_differences(wrap_likelihood_b1, x0)
-
-    wrap_likelihood_b5 = wrap_function(mmp -> ElboDeriv.elbo_likelihood([blob[5]], mmp))
-    test_by_finite_differences(wrap_likelihood_b5, x0)
-
-    wrap_elbo = wrap_function(mmp -> ElboDeriv.elbo([blob], mmp))
-    test_by_finite_differences(wrap_elbo, x0)
-end
-
-
-<<<<<<< HEAD
-for trans in [ identity_transform, pixel_rect_transform, world_rect_transform, free_transform ]
-    test_quadratic_derivatives(trans)
-=======
 function test_derivative_transform()
   box_param = [1.0, 2.0, 1.001]
   lower_bounds = [-1.0, -2.0, 1.0]
@@ -331,16 +281,11 @@
 
   free_param = get_free_param(box_param, lower_bounds, upper_bounds, scales)
   test_by_finite_differences(free_function, free_param)
->>>>>>> 99bc9458
 end
 
 test_kl_divergence_derivs()
 test_brightness_derivs()
 test_accum_pixel_source_derivs()
 test_elbo_derivs()
-<<<<<<< HEAD
-test_elbo_derivs_with_transform()
-=======
 test_derivative_transform()
-test_elbo_derivs_with_transform()
->>>>>>> 99bc9458
+test_elbo_derivs_with_transform()
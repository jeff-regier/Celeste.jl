using Celeste: DeterministicVI, SensitiveFloats

using Base.Test
using Distributions
using DerivativeTestUtils
using StaticArrays


function test_set_hess()
    sf = zero_sensitive_float(CanonicalParams)
    set_hess!(sf, 2, 3, 5.0)
    @test_approx_eq sf.h[2, 3] 5.0
    @test_approx_eq sf.h[3, 2] 5.0

    set_hess!(sf, 4, 4, 6.0)
    @test_approx_eq sf.h[4, 4] 6.0
end


function test_bvn_cov()
    e_axis = .7
    e_angle = pi/5
    e_scale = 2.

    manual_11 = e_scale^2 * (1 + (e_axis^2 - 1) * (sin(e_angle))^2)
    util_11 = DeterministicVI.get_bvn_cov(e_axis, e_angle, e_scale)[1,1]
    @test_approx_eq util_11 manual_11

    manual_12 = e_scale^2 * (1 - e_axis^2) * (cos(e_angle)sin(e_angle))
    util_12 = DeterministicVI.get_bvn_cov(e_axis, e_angle, e_scale)[1,2]
    @test_approx_eq util_12 manual_12

    manual_22 = e_scale^2 * (1 + (e_axis^2 - 1) * (cos(e_angle))^2)
    util_22 = DeterministicVI.get_bvn_cov(e_axis, e_angle, e_scale)[2,2]
    @test_approx_eq util_22 manual_22
end


function test_derivative_flags()
    images, ea, body = gen_two_body_dataset()

    elbo = DeterministicVI.elbo(ea)

    elbo_noderiv = DeterministicVI.elbo(ea; calculate_derivs=false)
    @test_approx_eq elbo.v[] elbo_noderiv.v[]
    @test_approx_eq elbo_noderiv.d zeros(size(elbo_noderiv.d))
    @test_approx_eq elbo_noderiv.h zeros(size(elbo_noderiv.h))

    elbo_nohess = DeterministicVI.elbo(ea; calculate_hessian=false)
<<<<<<< HEAD
    @test_approx_eq elbo.v[] elbo_nohess.v
=======
    @test_approx_eq elbo.v[] elbo_nohess.v[]
>>>>>>> d7506b07
    @test_approx_eq elbo.d elbo_nohess.d
    @test_approx_eq elbo_noderiv.h zeros(size(elbo_noderiv.h))
end


function test_active_sources()
    # Test that the derivatives of the expected brightnesses partition in
    # active_sources.

    images, ea, bodies = gen_two_body_dataset()

    s = 1
    n = 5
    p = ea.patches[s, n]

    # for subsequent tests, ensure that the second light source
    # has a radius at least as large as both the height and the
    # width of image 3, and that its center is within the image
    @test p.radius_pix >= 23
    @test 0.5 <= p.center[1] <= 20.5
    @test 0.5 <= p.center[2] <= 23.5

    # this patch is huge, the bottom left corner should be the
    # bottom left of the image
    @test p.bitmap_corner == [1, 1]

    # this patch is huge, all the pixels should be active pixels
    @test size(p.active_pixel_bitmap) == size(images[n].pixels)
    @test all(p.active_pixel_bitmap)

    # lets make the second source have only a few active pixels
    # in one band, so it and source 1 don't overlap completely
    s2 = 2
    p2 = ea.patches[s2, n]
    fill!(p2.active_pixel_bitmap, false)
    p2.active_pixel_bitmap[10:11,10:11] = true

    # now on to the main test
    ea12 = ElboArgs(ea.images, ea.vp, ea.patches, [1, 2], [1, 2])
    elbo_lik_12 = DeterministicVI.elbo_likelihood(ea12)

    ea1 = ElboArgs(ea.images, ea.vp, ea.patches, [1,], [1, 2])
    elbo_lik_1 = DeterministicVI.elbo_likelihood(ea1)

    ea2 = ElboArgs(ea.images, ea.vp, ea.patches, [2,], [1, 2])
    elbo_lik_2 = DeterministicVI.elbo_likelihood(ea2)

<<<<<<< HEAD
    @test_approx_eq elbo_lik_12.v[] elbo_lik_1.v
    @test_approx_eq elbo_lik_12.v[] elbo_lik_2.v
=======
    @test_approx_eq elbo_lik_12.v[] elbo_lik_1.v[]
    @test_approx_eq elbo_lik_12.v[] elbo_lik_2.v[]
>>>>>>> d7506b07

    @test_approx_eq elbo_lik_12.d[:, 1] elbo_lik_1.d[:, 1]
    @test_approx_eq elbo_lik_12.d[:, 2] elbo_lik_2.d[:, 1]

    P = length(CanonicalParams)
    @test_approx_eq elbo_lik_12.h[1:P, 1:P] elbo_lik_1.h
    @test_approx_eq elbo_lik_12.h[(1:P) + P, (1:P) + P] elbo_lik_2.h
end


function test_that_variance_is_low()
    # very peaked variational distribution---variance for F(m) should be low
    images, ea, body = true_star_init()
    n = 1

    star_mcs, gal_mcs = Model.load_bvn_mixtures(ea.S, ea.patches,
                                ea.vp, ea.active_sources,
                                ea.psf_K, n)
    sbs = DeterministicVI.SourceBrightness{Float64}[
        DeterministicVI.SourceBrightness(ea.vp[s]) for s in 1:ea.S]

    elbo_vars = DeterministicVI.ElboIntermediateVariables(
      Float64, ea.S, length(ea.active_sources))

    clear!(elbo_vars.E_G)
    clear!(elbo_vars.var_G)

    h, w = 10, 12
    DeterministicVI.get_expected_pixel_brightness!(
      elbo_vars, n, h, w, sbs, star_mcs, gal_mcs, ea)

    @test 0 < elbo_vars.var_G.v[] < 1e-2 * elbo_vars.E_G.v[]^2
end


function test_that_star_truth_is_most_likely()
    images, ea, body = true_star_init()
    best = DeterministicVI.elbo_likelihood(ea)

    for bad_a in [.3, .5, .9]
        ea_a = deepcopy(ea)
        ea_a.vp[1][ids.a[:, 1]] = [ 1.0 - bad_a, bad_a ]
        bad_a_lik = DeterministicVI.elbo_likelihood(ea_a)
        @test best.v[] > bad_a_lik.v[]
    end

    for h2 in -2:2
        for w2 in -2:2
            if !(h2 == 0 && w2 == 0)
                ea_mu = deepcopy(ea)
                ea_mu.vp[1][ids.u] += [h2 * .5, w2 * .5]
                bad_mu = DeterministicVI.elbo_likelihood(ea_mu)
                @test best.v[] > bad_mu.v[]
            end
        end
    end

    for delta in [.7, .9, 1.1, 1.3]
        ea_r1 = deepcopy(ea)
        ea_r1.vp[1][ids.r1] += log(delta)
        bad_r1 = DeterministicVI.elbo_likelihood(ea_r1)
        @test best.v[] > bad_r1.v[]
    end

    for b in 1:4
        for delta in [-.3, .3]
            ea_c1 = deepcopy(ea)
            ea_c1.vp[1][ids.c1[b, 1]] += delta
            bad_c1 = DeterministicVI.elbo_likelihood(ea_c1)
            @test best.v[] > bad_c1.v[]
        end
    end

end


function test_that_galaxy_truth_is_most_likely()
    images, ea, body = gen_sample_galaxy_dataset(perturb=false)
    ea.vp[1][ids.a[:, 1]] = [ 0.01, .99 ]
    best = DeterministicVI.elbo_likelihood(ea)

    for bad_a in [.3, .5, .9]
        ea_a = deepcopy(ea)
        ea_a.vp[1][ids.a[:, 1]] = [ 1.0 - bad_a, bad_a ]
<<<<<<< HEAD
        bad_a =
          DeterministicVI.elbo_likelihood(ea_a; calculate_derivs=false)
        @test best.v[] > bad_a.v[]
=======
        bad_a = DeterministicVI.elbo_likelihood(ea_a; calculate_derivs=false);
        @test best.v[] > bad_a.v[];
>>>>>>> d7506b07
    end

    for h2 in -2:2
        for w2 in -2:2
            if !(h2 == 0 && w2 == 0)
                ea_mu = deepcopy(ea)
                ea_mu.vp[1][ids.u] += [h2 * .5, w2 * .5]
                bad_mu = DeterministicVI.elbo_likelihood(
                  ea_mu; calculate_derivs=false)
                @test best.v[] > bad_mu.v[]
            end
        end
    end

    for bad_scale in [.8, 1.2]
        ea_r1 = deepcopy(ea)
        ea_r1.vp[1][ids.r1] += 2 * log(bad_scale)
        bad_r1 = DeterministicVI.elbo_likelihood(
          ea_r1; calculate_derivs=false)
        @test best.v[] > bad_r1.v[]
    end

    for n in [:e_axis, :e_angle, :e_scale]
        for bad_scale in [.8, 1.2]
            ea_bad = deepcopy(ea)
            ea_bad.vp[1][getfield(ids, n)] *= bad_scale
            bad_elbo = DeterministicVI.elbo_likelihood(
              ea_bad; calculate_derivs=false)
            @test best.v[] > bad_elbo.v[]
        end
    end

    for b in 1:4
        for delta in [-.3, .3]
            ea_c1 = deepcopy(ea)
            ea_c1.vp[1][ids.c1[b, 2]] += delta
            bad_c1 = DeterministicVI.elbo_likelihood(
              ea_c1; calculate_derivs=false)
            @test best.v[] > bad_c1.v[]
        end
    end
end


function test_coadd_cat_init_is_most_likely()  # on a real stamp
    stamp_id = "5.0073-0.0739_2kpsf"
    images = SampleData.load_stamp_blob(datadir, stamp_id)

    cat_entries = SampleData.load_stamp_catalog(datadir, "s82-$stamp_id", images)
    bright(ce) = sum(ce.star_fluxes) > 3 || sum(ce.gal_fluxes) > 3
    cat_entries = filter(bright, cat_entries)

    ce_pix_locs =
      [ [ WCS.world_to_pix(images[b].wcs, ce.pos) for b=1:5 ]
        for ce in cat_entries ]

    function ce_inbounds(ce)
        pix_locs = [ WCS.world_to_pix(images[b].wcs, ce.pos) for b=1:5 ]
        inbounds(pos) = pos[1] > -10. && pos[2] > -10 &&
                        pos[1] < 61 && pos[2] < 61
        reduce(&, [inbounds(pos) for pos in pix_locs])
    end
    cat_entries = filter(ce_inbounds, cat_entries)

    ea = make_elbo_args(images, cat_entries)
    for s in 1:length(cat_entries)
        ea.vp[s][ids.a[2, 1]] = cat_entries[s].is_star ? 0.01 : 0.99
        ea.vp[s][ids.a[1, 1]] = 1.0 - ea.vp[s][ids.a[2, 1]]
    end
    best = DeterministicVI.elbo_likelihood(ea; calculate_derivs=false)

    # s is the brightest source.
    s = 1

    for bad_scale in [.7, 1.3]
        ea_r1 = deepcopy(ea)
        ea_r1.vp[s][ids.r1] += 2 * log(bad_scale)
        bad_r1 = DeterministicVI.elbo_likelihood(
          ea_r1; calculate_derivs=false)
        @test best.v[] > bad_r1.v[]
    end

    for n in [:e_axis, :e_angle, :e_scale]
        for bad_scale in [.6, 1.8]
            ea_bad = deepcopy(ea)
            ea_bad.vp[s][getfield(ids, n)] *= bad_scale
            bad_elbo = DeterministicVI.elbo_likelihood(
              ea_bad; calculate_derivs=false)
            @test best.v[] > bad_elbo.v[]
        end
    end

    for bad_a in [.3, .7]
        ea_a = deepcopy(ea)
        ea_a.vp[s][ids.a[:, 1]] = [ 1.0 - bad_a, bad_a ]

        bad_a = DeterministicVI.elbo_likelihood(
          ea_a; calculate_derivs=false)
        @test best.v[] > bad_a.v[]
    end

    for h2 in -2:2
        for w2 in -2:2
            if !(h2 == 0 && w2 == 0)
                ea_mu = deepcopy(ea)
                ea_mu.vp[s][ids.u] += [0.5h2, 0.5w2]
                bad_mu = DeterministicVI.elbo_likelihood(
                  ea_mu; calculate_derivs=false)
                @test best.v[] > bad_mu.v[]
            end
        end
    end

    for b in 1:4
        for delta in [-2., 2.]
            ea_c1 = deepcopy(ea)
            ea_c1.vp[s][ids.c1[b, :]] += delta
            bad_c1 = DeterministicVI.elbo_likelihood(
              ea_c1; calculate_derivs=false)
            info("$(best.v[])  >  $(bad_c1.v[])")
            @test best.v[] > bad_c1.v[]
        end
    end
end


function test_num_allowed_sd()
    images, ea, body = gen_two_body_dataset()

    ea.num_allowed_sd = Inf
    elbo_inf = DeterministicVI.elbo(ea)

    ea.num_allowed_sd = 3
    elbo_4sd = DeterministicVI.elbo(ea)

    @test_approx_eq elbo_inf.v[] elbo_4sd.v[]
    @test_approx_eq elbo_inf.d elbo_4sd.d
    @test_approx_eq elbo_inf.h elbo_4sd.h
end


function test_populate_fsm!()
    images, ea, body = gen_two_body_dataset()

    n = 3
    h = w = 5
    s = 2
    ea.active_sources = [s]

    star_mcs, gal_mcs = Model.load_bvn_mixtures(ea.S, ea.patches,
                                ea.vp, ea.active_sources,
                                ea.psf_K, n)
    Model.populate_fsm_vecs!(ea.elbo_vars.bvn_derivs,
                             ea.elbo_vars.fs0m_vec,
                             ea.elbo_vars.fs1m_vec,
                             ea.elbo_vars.calculate_derivs,
                             ea.elbo_vars.calculate_hessian,
                             ea.patches,
                             ea.active_sources,
                             ea.num_allowed_sd,
                             n, h, w,
                             gal_mcs, star_mcs)

    fs0m = zero_sensitive_float(StarPosParams, Float64)
    fs1m = zero_sensitive_float(GalaxyPosParams, Float64)

    x = @SVector Float64[h, w]
    elbo_vars = ea.elbo_vars
    Model.populate_fsm!(elbo_vars.bvn_derivs,
                        fs0m, fs1m,
                        elbo_vars.calculate_derivs,
                        elbo_vars.calculate_hessian,
                        s, x, true,
                        ea.num_allowed_sd,
                        ea.patches[s, n].wcs_jacobian,
                        gal_mcs, star_mcs)

    @test_approx_eq fs0m.v[] elbo_vars.fs0m_vec[s].v[]
    @test_approx_eq fs0m.d elbo_vars.fs0m_vec[s].d
    @test_approx_eq fs0m.h elbo_vars.fs0m_vec[s].h

    @test_approx_eq fs1m.v[] elbo_vars.fs1m_vec[s].v[]
    @test_approx_eq fs1m.d elbo_vars.fs1m_vec[s].d
    @test_approx_eq fs1m.h elbo_vars.fs1m_vec[s].h
end


test_active_sources()
test_set_hess()
test_bvn_cov()
test_derivative_flags()
test_num_allowed_sd()
#test_that_variance_is_low()
test_that_star_truth_is_most_likely()
test_that_galaxy_truth_is_most_likely()
test_coadd_cat_init_is_most_likely()
test_populate_fsm!()<|MERGE_RESOLUTION|>--- conflicted
+++ resolved
@@ -47,11 +47,7 @@
     @test_approx_eq elbo_noderiv.h zeros(size(elbo_noderiv.h))
 
     elbo_nohess = DeterministicVI.elbo(ea; calculate_hessian=false)
-<<<<<<< HEAD
-    @test_approx_eq elbo.v[] elbo_nohess.v
-=======
     @test_approx_eq elbo.v[] elbo_nohess.v[]
->>>>>>> d7506b07
     @test_approx_eq elbo.d elbo_nohess.d
     @test_approx_eq elbo_noderiv.h zeros(size(elbo_noderiv.h))
 end
@@ -99,13 +95,8 @@
     ea2 = ElboArgs(ea.images, ea.vp, ea.patches, [2,], [1, 2])
     elbo_lik_2 = DeterministicVI.elbo_likelihood(ea2)
 
-<<<<<<< HEAD
-    @test_approx_eq elbo_lik_12.v[] elbo_lik_1.v
-    @test_approx_eq elbo_lik_12.v[] elbo_lik_2.v
-=======
     @test_approx_eq elbo_lik_12.v[] elbo_lik_1.v[]
     @test_approx_eq elbo_lik_12.v[] elbo_lik_2.v[]
->>>>>>> d7506b07
 
     @test_approx_eq elbo_lik_12.d[:, 1] elbo_lik_1.d[:, 1]
     @test_approx_eq elbo_lik_12.d[:, 2] elbo_lik_2.d[:, 1]
@@ -190,14 +181,8 @@
     for bad_a in [.3, .5, .9]
         ea_a = deepcopy(ea)
         ea_a.vp[1][ids.a[:, 1]] = [ 1.0 - bad_a, bad_a ]
-<<<<<<< HEAD
-        bad_a =
-          DeterministicVI.elbo_likelihood(ea_a; calculate_derivs=false)
-        @test best.v[] > bad_a.v[]
-=======
         bad_a = DeterministicVI.elbo_likelihood(ea_a; calculate_derivs=false);
         @test best.v[] > bad_a.v[];
->>>>>>> d7506b07
     end
 
     for h2 in -2:2
